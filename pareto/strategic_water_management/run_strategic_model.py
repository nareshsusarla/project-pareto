--- conflicted
+++ resolved
@@ -14,12 +14,9 @@
 from pareto.strategic_water_management.strategic_produced_water_optimization import (
     create_model,
     Objectives,
-<<<<<<< HEAD
     postprocess_water_quality_calculation,
-=======
     PipelineCost,
     PipelineCapacity,
->>>>>>> 7e6dcf11
 )
 from pareto.utilities.get_data import get_data
 from pareto.utilities.results import generate_report, PrintValues
