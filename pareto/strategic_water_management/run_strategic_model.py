--- conflicted
+++ resolved
@@ -110,13 +110,7 @@
 # note the double backslashes '\\' in that path reference
 with resources.path(
     "pareto.case_studies",
-<<<<<<< HEAD
     "input_data_generic_strategic_case_study_Treatment_Demo.xlsx",
-=======
-    # "input_data_generic_strategic_case_study_LAYFLAT_FULL.xlsx",
-    # "small_strategic_case_study.xlsx",
-    "strategic_water_treatment_toy_case_study_t10.xlsx",
->>>>>>> ce5dbc28
 ) as fpath:
     [df_sets, df_parameters] = get_data(fpath, set_list, parameter_list)
 
@@ -146,14 +140,9 @@
     "deactivate_slacks": True,
     "scale_model": True,
     "scaling_factor": 1000,
-<<<<<<< HEAD
-    "running_time": 6000,
-    "gap": 0.0,
-    "water_quality": False,
-=======
     "running_time": 60,
     "gap": 0,
->>>>>>> ce5dbc28
+    "water_quality": False,
 }
 
 solve_model(model=strategic_model, options=options)
