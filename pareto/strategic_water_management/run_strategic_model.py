#####################################################################################################
# PARETO was produced under the DOE Produced Water Application for Beneficial Reuse Environmental
# Impact and Treatment Optimization (PARETO), and is copyright (c) 2021-2023 by the software owners:
# The Regents of the University of California, through Lawrence Berkeley National Laboratory, et al.
# All rights reserved.
#
# NOTICE. This Software was developed under funding from the U.S. Department of Energy and the U.S.
# Government consequently retains certain rights. As such, the U.S. Government has been granted for
# itself and others acting on its behalf a paid-up, nonexclusive, irrevocable, worldwide license in
# the Software to reproduce, distribute copies to the public, prepare derivative works, and perform
# publicly and display publicly, and to permit others to do so.
#####################################################################################################

from pareto.strategic_water_management.strategic_produced_water_optimization import (
    WaterQuality,
    create_model,
    Objectives,
    solve_model,
    PipelineCost,
    PipelineCapacity,
<<<<<<< HEAD
    Hydraulics,
=======
    RemovalEfficiencyMethod,
>>>>>>> 312b0f5b
)
from pareto.utilities.get_data import get_data
from pareto.utilities.results import (
    generate_report,
    PrintValues,
    OutputUnits,
    is_feasible,
    nostdout,
)
from importlib import resources

# This emulates what the pyomo command-line tools does
# Tabs in the input Excel spreadsheet
set_list = [
    "ProductionPads",
    "ProductionTanks",
    "CompletionsPads",
    "SWDSites",
    "FreshwaterSources",
    "StorageSites",
    "TreatmentSites",
    "ReuseOptions",
    "NetworkNodes",
    "PipelineDiameters",
    "StorageCapacities",
    "InjectionCapacities",
    "TreatmentCapacities",
    "TreatmentTechnologies",
]
parameter_list = [
    "Units",
    "PNA",
    "CNA",
    "CCA",
    "NNA",
    "NCA",
    "NKA",
    "NRA",
    "NSA",
    "FCA",
    "RCA",
    "RNA",
    "RSA",
    "SCA",
    "SNA",
    "PCT",
    "PKT",
    "FCT",
    "CST",
    "CCT",
    "CKT",
    "Elevation",
    "CompletionsPadOutsideSystem",
    "DesalinationTechnologies",
    "DesalinationSites",
    "TruckingTime",
    "CompletionsDemand",
    "PadRates",
    "FlowbackRates",
    "WellPressure",
    "NodeCapacities",
    "InitialPipelineCapacity",
    "InitialPipelineDiameters",
    "InitialDisposalCapacity",
    "InitialTreatmentCapacity",
    "FreshwaterSourcingAvailability",
    "PadOffloadingCapacity",
    "CompletionsPadStorage",
    "DisposalOperationalCost",
    "TreatmentOperationalCost",
    "ReuseOperationalCost",
    "PipelineOperationalCost",
    "FreshSourcingCost",
    "TruckingHourlyCost",
    "PipelineDiameterValues",
    "DisposalCapacityIncrements",
    "InitialStorageCapacity",
    "StorageCapacityIncrements",
    "TreatmentCapacityIncrements",
    "TreatmentEfficiency",
    "RemovalEfficiency",
    "DisposalExpansionCost",
    "StorageExpansionCost",
    "TreatmentExpansionCost",
    "PipelineCapexDistanceBased",
    "PipelineCapexCapacityBased",
    "PipelineCapacityIncrements",
    "PipelineExpansionDistance",
    "PipelineExpansionDistance",
    "Economics",
    "PadWaterQuality",
    "StorageInitialWaterQuality",
    "PadStorageInitialWaterQuality",
    "DisposalOperatingCapacity",
]

# user needs to provide the path to the case study data file
# for example: 'C:\\user\\Documents\\myfile.xlsx'
# note the double backslashes '\\' in that path reference
with resources.path(
    "pareto.case_studies",
    "strategic_treatment_demo.xlsx",
) as fpath:
    [df_sets, df_parameters] = get_data(fpath, set_list, parameter_list)

# create mathematical model
"""Valid values of config arguments for the default parameter in the create_model() call
 objective: [Objectives.cost, Objectives.reuse]
 pipeline_cost: [PipelineCost.distance_based, PipelineCost.capacity_based]
 pipeline_capacity: [PipelineCapacity.input, PipelineCapacity.calculated]
 hydraulics: [Hydraulics.false, Hydraulics.post_process, Hydraulics.co_optimize]
 node_capacity: [True, False]
 water_quality: [WaterQuality.false, WaterQuality.post_process, WaterQuality.discrete]
 removal_efficiency_method: [RemovalEfficiencyMethod.concentration_based, RemovalEfficiencyMethod.load_based]
 """

strategic_model = create_model(
    df_sets,
    df_parameters,
    default={
        "objective": Objectives.cost,
        "pipeline_cost": PipelineCost.distance_based,
        "pipeline_capacity": PipelineCapacity.input,
        "hydraulics": Hydraulics.post_process,
        "node_capacity": True,
        "water_quality": WaterQuality.false,
        "removal_efficiency_method": RemovalEfficiencyMethod.concentration_based,
    },
)

options = {
    "deactivate_slacks": True,
    "scale_model": False,
    "scaling_factor": 1000,
    "running_time": 200,
    "gap": 0,
}

results = solve_model(model=strategic_model, options=options)
with nostdout():
    feasibility_status = is_feasible(strategic_model)

if not feasibility_status:
    print("\nModel results are not feasible and should not be trusted\n" + "-" * 60)
else:
    print("\nModel results validated and found to pass feasibility tests\n" + "-" * 60)

# Generate report with results in Excel
print("\nConverting to Output Units and Displaying Solution\n" + "-" * 60)
"""Valid values of parameters in the generate_report() call
 is_print: [PrintValues.detailed, PrintValues.nominal, PrintValues.essential]
 output_units: [OutputUnits.user_units, OutputUnits.unscaled_model_units]
 """
[model, results_dict] = generate_report(
    strategic_model,
    results_obj=results,
    is_print=[PrintValues.essential],
    output_units=OutputUnits.user_units,
    fname="strategic_optimization_results.xlsx",
)

# This shows how to read data from PARETO reports
set_list = []
parameter_list = ["v_F_Trucked", "v_C_Trucked"]
fname = "strategic_optimization_results.xlsx"
[sets_reports, parameters_report] = get_data(fname, set_list, parameter_list)<|MERGE_RESOLUTION|>--- conflicted
+++ resolved
@@ -18,11 +18,8 @@
     solve_model,
     PipelineCost,
     PipelineCapacity,
-<<<<<<< HEAD
     Hydraulics,
-=======
     RemovalEfficiencyMethod,
->>>>>>> 312b0f5b
 )
 from pareto.utilities.get_data import get_data
 from pareto.utilities.results import (
