#####################################################################################################
# PARETO was produced under the DOE Produced Water Application for Beneficial Reuse Environmental
# Impact and Treatment Optimization (PARETO), and is copyright (c) 2021 by the software owners: The
# Regents of the University of California, through Lawrence Berkeley National Laboratory, et al. All
# rights reserved.
#
# NOTICE. This Software was developed under funding from the U.S. Department of Energy and the
# U.S. Government consequently retains certain rights. As such, the U.S. Government has been granted
# for itself and others acting on its behalf a paid-up, nonexclusive, irrevocable, worldwide license
# in the Software to reproduce, distribute copies to the public, prepare derivative works, and perform
# publicly and display publicly, and to permit other to do so.
#####################################################################################################
# Title: STRATEGIC Produced Water Optimization Model

# Notes:
# - Implemented a corrected version of the disposal capacity constraint considering more trucking-to-disposal arcs (PKT, SKT, SKT, RKT) [June 29]
# - Implemented an improved slack variable display loop [June 29]
# - Implemented fresh sourcing via trucking [July 2]
# - Implemented completions pad storage [July 6]
# - Implemented changes to flowback processing [July 14]
# - Implemented correction for pipeline capacity slack penalty [July 19]
# - Implemented terminal storage level parameters and constraints [July 26]
# - Implemented enhanced network node balance (incl. storage flows) [July 28]
# - Implemented bi-directional capacity restriction [July 29]
# - Implemented KPI constraints (total piped/trucked/sourced/disposed/... volumes) [July 30]
# - Implemented layflat modifications [August 5]
# - Implemented treatment capacity expansion [August 10]
# - Implemented alternative objectives (cost vs. reuse) via config argument [August 11]
# - Implemented reuse/disposal deliveries variables/constraints/results [August 12]
# - Implemented calculation of maximum flows based on pipeline diameters

# Import
from pyomo.environ import (
    Var,
    Param,
    Set,
    ConcreteModel,
    Constraint,
    Objective,
    minimize,
    NonNegativeReals,
    Reals,
    Binary,
    Suffix,
    TransformationFactory,
)
from pareto.utilities.get_data import get_data
from importlib import resources
import pyomo.environ

# from gurobipy import *
from pyomo.common.config import ConfigBlock, ConfigValue, In
from enum import Enum

from pareto.utilities.solvers import get_solver


class Objectives(Enum):
    cost = 0
    reuse = 1


class PipelineCapacity(Enum):
    calculated = 0
    input = 1


class PipelineCost(Enum):
    distance_based = 0
    capacity_based = 1


# create config dictionary
CONFIG = ConfigBlock()
CONFIG.declare(
    "has_pipeline_constraints",
    ConfigValue(
        default=True,
        domain=In([True, False]),
        description="build pipeline constraints",
        doc="""Indicates whether holdup terms should be constructed or not.
**default** - True.
**Valid values:** {
**True** - construct pipeline constraints,
**False** - do not construct pipeline constraints}""",
    ),
)
CONFIG.declare(
    "objective",
    ConfigValue(
        default=Objectives.cost,
        domain=In(Objectives),
        description="alternate objectives selection",
        doc="Alternate objective functions (i.e., minimize cost, maximize reuse)",
    ),
)

CONFIG.declare(
    "pipeline_capacity",
    ConfigValue(
        default=PipelineCapacity.input,
        domain=In(PipelineCapacity),
        description="alternate pipeline capacity selection",
        doc="""Alternate pipeline capacity selection (calculated or input)
        ***default*** - PipelineCapacity.input
        **Valid Values:** - {
        **PipelineCapacity.input** - use input for pipeline capacity,
        **PipelineCapacity.calculated** - calculate pipeline capacity from pipeline diameters 
        }""",
    ),
)

CONFIG.declare(
    "pipeline_cost",
    ConfigValue(
        default=PipelineCost.capacity_based,
        domain=In(PipelineCost),
        description="alternate pipeline cost selection",
        doc="""Alternate pipeline capex cost structures (distance or capacity based)
        ***default*** - PipelineCost.capacity_based
        **Valid Values:** - {
        **PipelineCost.capacity_based** - use pipeline capacities and rate in $/bbl to calculate pipeline capex costs,
        **PipelineCost.distance_based** - use pipeline distances and rate in $/inchmile to calculate pipeline capex costs
        }""",
    ),
)

# Creation of a Concrete Model


def create_model(df_sets, df_parameters, default={}):
    model = ConcreteModel()
    # import config dictionary
    model.config = CONFIG(default)
    model.type = "strategic"
    model.proprietary_data = df_parameters["proprietary_data"][0]

    ## Define sets ##

    model.s_T = Set(initialize=df_sets["TimePeriods"], doc="Time Periods", ordered=True)
    model.s_PP = Set(initialize=df_sets["ProductionPads"], doc="Production Pads")
    model.s_CP = Set(initialize=df_sets["CompletionsPads"], doc="Completions Pads")
    model.s_P = Set(initialize=(model.s_PP | model.s_CP), doc="Pads")
    model.s_F = Set(initialize=df_sets["FreshwaterSources"], doc="Freshwater Sources")
    model.s_K = Set(initialize=df_sets["SWDSites"], doc="Disposal Sites")
    model.s_S = Set(initialize=df_sets["StorageSites"], doc="Storage Sites")
    model.s_R = Set(initialize=df_sets["TreatmentSites"], doc="Treatment Sites")
    model.s_O = Set(initialize=df_sets["ReuseOptions"], doc="Reuse Options")
    model.s_N = Set(initialize=df_sets["NetworkNodes"], doc=["Network Nodes"])
    model.s_L = Set(
        initialize=(
            model.s_P
            | model.s_F
            | model.s_K
            | model.s_S
            | model.s_R
            | model.s_O
            | model.s_N
        ),
        doc="Locations",
    )
    model.s_D = Set(initialize=df_sets["PipelineDiameters"], doc="Pipeline diameters")
    model.s_C = Set(initialize=df_sets["StorageCapacities"], doc="Storage capacities")
    model.s_J = Set(
        initialize=df_sets["TreatmentCapacities"], doc="Treatment capacities"
    )
    model.s_I = Set(
        initialize=df_sets["InjectionCapacities"],
        doc="Injection (i.e. disposal) capacities",
    )

    # model.s_P.pprint()
    # model.s_L.pprint()

    ## Define continuous variables ##

    model.v_Z = Var(within=Reals, doc="Objective function variable [$]")

    model.v_F_Piped = Var(
        model.s_L,
        model.s_L,
        model.s_T,
        within=NonNegativeReals,
        initialize=0,
        doc="Produced water quantity piped from location l to location l [bbl/week]",
    )
    model.v_F_Trucked = Var(
        model.s_L,
        model.s_L,
        model.s_T,
        within=NonNegativeReals,
        initialize=0,
        doc="Produced water quantity trucked from location l to location l [bbl/week]",
    )
    model.v_F_Sourced = Var(
        model.s_F,
        model.s_CP,
        model.s_T,
        within=NonNegativeReals,
        initialize=0,
        doc="Fresh water sourced from source f to completions pad p [bbl/week]",
    )

    model.v_F_PadStorageIn = Var(
        model.s_CP,
        model.s_T,
        within=NonNegativeReals,
        initialize=0,
        doc="Water put into completions pad storage [bbl/week]",
    )
    model.v_F_PadStorageOut = Var(
        model.s_CP,
        model.s_T,
        within=NonNegativeReals,
        initialize=0,
        doc="Water from completions pad storage used for fracturing [bbl/week]",
    )

    model.v_L_Storage = Var(
        model.s_S,
        model.s_T,
        within=NonNegativeReals,
        initialize=0,
        doc="Water level at storage site [bbl]",
    )
    model.v_L_PadStorage = Var(
        model.s_CP,
        model.s_T,
        within=NonNegativeReals,
        initialize=0,
        doc="Water level in completions pad storage [bbl]",
    )

    model.v_F_TotalTrucked = Var(
        within=NonNegativeReals, doc="Total volume water trucked [bbl]"
    )
    model.v_F_TotalSourced = Var(
        within=NonNegativeReals, doc="Total volume freshwater sourced [bbl]"
    )
    model.v_F_TotalDisposed = Var(
        within=NonNegativeReals, doc="Total volume of water disposed [bbl]"
    )
    model.v_F_TotalReused = Var(
        within=NonNegativeReals, doc="Total volume of produced water reused [bbl]"
    )

    model.v_C_Piped = Var(
        model.s_L,
        model.s_L,
        model.s_T,
        initialize=0,
        within=NonNegativeReals,
        doc="Cost of piping produced water from location l to location l [$/week]",
    )
    model.v_C_Trucked = Var(
        model.s_L,
        model.s_L,
        model.s_T,
        initialize=0,
        within=NonNegativeReals,
        doc="Cost of trucking produced water from location l to location l [$/week]",
    )
    model.v_C_Sourced = Var(
        model.s_F,
        model.s_CP,
        model.s_T,
        initialize=0,
        within=NonNegativeReals,
        doc="Cost of sourcing fresh water from source f to completion pad p [$/week]",
    )
    model.v_C_Disposal = Var(
        model.s_K,
        model.s_T,
        initialize=0,
        within=NonNegativeReals,
        doc="Cost of injecting produced water at disposal site [$/week]",
    )
    model.v_C_Treatment = Var(
        model.s_R,
        model.s_T,
        initialize=0,
        within=NonNegativeReals,
        doc="Cost of treating produced water at treatment site [$/week]",
    )
    model.v_C_Reuse = Var(
        model.s_CP,
        model.s_T,
        initialize=0,
        within=NonNegativeReals,
        doc="Cost of reusing produced water at completions site [$/week]",
    )
    model.v_C_Storage = Var(
        model.s_S,
        model.s_T,
        initialize=0,
        within=NonNegativeReals,
        doc="Cost of storing produced water at storage site [$/week]",
    )
    model.v_R_Storage = Var(
        model.s_S,
        model.s_T,
        initialize=0,
        within=NonNegativeReals,
        doc="Credit for retrieving stored produced water from storage site [$/bbl]",
    )

    model.v_C_TotalSourced = Var(
        within=NonNegativeReals, doc="Total cost of sourcing freshwater [$]"
    )
    model.v_C_TotalDisposal = Var(
        within=NonNegativeReals, doc="Total cost of injecting produced water [$]"
    )
    model.v_C_TotalTreatment = Var(
        within=NonNegativeReals, doc="Total cost of treating produced water [$]"
    )
    model.v_C_TotalReuse = Var(
        within=NonNegativeReals, doc="Total cost of reusing produced water [$]"
    )
    model.v_C_TotalPiping = Var(
        within=NonNegativeReals, doc="Total cost of piping produced water [$]"
    )
    model.v_C_TotalStorage = Var(
        within=NonNegativeReals, doc="Total cost of storing produced water [$]"
    )
    model.v_C_TotalTrucking = Var(
        within=NonNegativeReals, doc="Total cost of trucking produced water [$]"
    )
    model.v_C_Slack = Var(
        within=NonNegativeReals, doc="Total cost of slack variables [$]"
    )
    model.v_R_TotalStorage = Var(
        within=NonNegativeReals, doc="Total credit for withdrawing produced water [$]"
    )

    model.v_F_ReuseDestination = Var(
        model.s_CP,
        model.s_T,
        initialize=0,
        within=NonNegativeReals,
        doc="Total deliveries to completions pad [bbl/week]",
    )
    model.v_F_DisposalDestination = Var(
        model.s_K,
        model.s_T,
        initialize=0,
        within=NonNegativeReals,
        doc="Total deliveries to disposal site [bbl/week]",
    )

    model.v_D_Capacity = Var(
        model.s_K,
        within=NonNegativeReals,
        doc="Disposal capacity at a disposal site [bbl/week]",
    )
    model.v_X_Capacity = Var(
        model.s_S,
        within=NonNegativeReals,
        doc="Storage capacity at a storage site [bbl/week]",
    )
    model.v_T_Capacity = Var(
        model.s_R,
        within=NonNegativeReals,
        doc="Treatment capacity at a treatment site [bbl/week]",
    )
    model.v_F_Capacity = Var(
        model.s_L,
        model.s_L,
        within=NonNegativeReals,
        initialize=0,
        doc="Flow capacity along pipeline arc [bbl/week]",
    )

    model.v_C_DisposalCapEx = Var(
        within=NonNegativeReals,
        doc="Capital cost of constructing or expanding disposal capacity [$]",
    )
    model.v_C_PipelineCapEx = Var(
        within=NonNegativeReals,
        doc="Capital cost of constructing or expanding piping capacity [$]",
    )
    model.v_C_StorageCapEx = Var(
        within=NonNegativeReals,
        doc="Capital cost of constructing or expanding storage capacity [$]",
    )
    model.v_C_TreatmentCapEx = Var(
        within=NonNegativeReals,
        doc="Capital cost of constructing or expanding treatment capacity [$]",
    )

    model.v_S_FracDemand = Var(
        model.s_CP,
        model.s_T,
        within=NonNegativeReals,
        initialize=0,
        doc="Slack variable to meet the completions demand [bbl/week]",
    )
    model.v_S_Production = Var(
        model.s_PP,
        model.s_T,
        within=NonNegativeReals,
        initialize=0,
        doc="Slack variable to process the produced water production [bbl/week]",
    )
    model.v_S_Flowback = Var(
        model.s_CP,
        model.s_T,
        within=NonNegativeReals,
        initialize=0,
        doc="Slack variable to proces flowback water production [bbl/week]",
    )
    model.v_S_PipelineCapacity = Var(
        model.s_L,
        model.s_L,
        within=NonNegativeReals,
        initialize=0,
        doc="Slack variable to provide necessary pipeline capacity [bbl]",
    )
    model.v_S_StorageCapacity = Var(
        model.s_S,
        within=NonNegativeReals,
        doc="Slack variable to provide necessary storage capacity [bbl]",
    )
    model.v_S_DisposalCapacity = Var(
        model.s_K,
        within=NonNegativeReals,
        doc="Slack variable to provide necessary disposal capacity [bbl/week]",
    )
    model.v_S_TreatmentCapacity = Var(
        model.s_R,
        within=NonNegativeReals,
        doc="Slack variable to provide necessary treatment capacity [bbl/weel]",
    )
    model.v_S_ReuseCapacity = Var(
        model.s_O,
        within=NonNegativeReals,
        doc="Slack variable to provide necessary reuse capacity [bbl/week]",
    )

    ## Define binary variables ##

    model.vb_y_Pipeline = Var(
        model.s_L,
        model.s_L,
        model.s_D,
        within=Binary,
        initialize=0,
        doc="New pipeline installed between one location and another location with specific diameter",
    )
    model.vb_y_Storage = Var(
        model.s_S,
        model.s_C,
        within=Binary,
        initialize=0,
        doc="New or additional storage capacity installed at storage site with specific storage capacity",
    )
    model.vb_y_Treatment = Var(
        model.s_R,
        model.s_J,
        within=Binary,
        initialize=0,
        doc="New or additional treatment capacity installed at treatment site with specific treatment capacity",
    )
    model.vb_y_Disposal = Var(
        model.s_K,
        model.s_I,
        within=Binary,
        initialize=0,
        doc="New or additional disposal capacity installed at disposal site with specific injection capacity",
    )
    model.vb_y_Flow = Var(
        model.s_L,
        model.s_L,
        model.s_T,
        within=Binary,
        initialize=0,
        doc="Directional flow between two locations",
    )

    # model.vb_z_Pipeline      = Var(model.s_L,model.s_L,model.s_D,model.s_T,within=Binary, doc='Timing of pipeline installation between two locations')
    # model.vb_z_Storage       = Var(model.s_S,model.s_C,model.s_T,within=Binary, doc='Timing of storage facility installation at storage site')
    # model.vb_z_Disposal      = Var(model.s_K,model.s_I,model.s_T,within=Binary, doc='Timing of disposal facility installation at disposal site')

    ## Pre-process Data ##
    df_parameters = _preprocess_data(model, df_parameters)

    ## Define set parameters ##

    PCA_Table = {}

    PNA_Table = {}

    PPA_Table = {}

    CNA_Table = {}

    NNA_Table = {}

    NCA_Table = {}

    NKA_Table = {}

    NSA_Table = {}

    NRA_Table = {}

    NOA_Table = {}

    FCA_Table = {}

    RNA_Table = {}

    RKA_Table = {}

    RSA_Table = {}

    SNA_Table = {}

    SCA_Table = {}

    SKA_Table = {}

    SRA_Table = {}

    SOA_Table = {}

    PCT_Table = {}

    PKT_Table = {}

    PST_Table = {}

    PRT_Table = {}

    POT_Table = {}

    CKT_Table = {}

    CST_Table = {}

    CRT_Table = {}

    SCT_Table = {}

    CRT_Table = {}

    SCT_Table = {}

    SKT_Table = {}

    RKT_Table = {}

    model.p_PCA = Param(
        model.s_PP,
        model.s_CP,
        default=0,
        initialize=PCA_Table,
        doc="Valid production-to-completions pipeline arcs [-]",
    )
    model.p_PNA = Param(
        model.s_PP,
        model.s_N,
        default=0,
        initialize=df_parameters["PNA"],
        doc="Valid production-to-node pipeline arcs [-]",
    )
    model.p_PPA = Param(
        model.s_PP,
        model.s_PP,
        default=0,
        initialize=PPA_Table,
        doc="Valid production-to-production pipeline arcs [-]",
    )
    model.p_CNA = Param(
        model.s_CP,
        model.s_N,
        default=0,
        initialize=df_parameters["CNA"],
        doc="Valid completion-to-node pipeline arcs [-]",
    )
    model.p_CCA = Param(
        model.s_CP,
        model.s_CP,
        default=0,
        initialize=df_parameters["CCA"],
        doc="Valid completions-to-completions pipelin arcs [-]",
    )
    model.p_NNA = Param(
        model.s_N,
        model.s_N,
        default=0,
        initialize=df_parameters["NNA"],
        doc="Valid node-to-node pipeline arcs [-]",
    )
    model.p_NCA = Param(
        model.s_N,
        model.s_CP,
        default=0,
        initialize=df_parameters["NCA"],
        doc="Valid node-to-completions pipeline arcs [-]",
    )
    model.p_NKA = Param(
        model.s_N,
        model.s_K,
        default=0,
        initialize=df_parameters["NKA"],
        doc="Valid node-to-disposal pipeline arcs [-]",
    )
    model.p_NSA = Param(
        model.s_N,
        model.s_S,
        default=0,
        initialize=df_parameters["NSA"],
        doc="Valid node-to-storage pipeline arcs [-]",
    )
    model.p_NRA = Param(
        model.s_N,
        model.s_R,
        default=0,
        initialize=df_parameters["NRA"],
        doc="Valid node-to-treatment pipeline arcs [-]",
    )
    model.p_NOA = Param(
        model.s_N,
        model.s_O,
        default=0,
        initialize=NOA_Table,
        doc="Valid node-to-reuse pipeline arcs [-]",
    )
    model.p_FCA = Param(
        model.s_F,
        model.s_CP,
        default=0,
        initialize=df_parameters["FCA"],
        doc="Valid freshwater-to-completions pipeline arcs [-]",
    )
    model.p_RCA = Param(
        model.s_R,
        model.s_CP,
        default=0,
        initialize=df_parameters["RCA"],
        doc="Valid treatment-to-completions layflat arcs [-]",
    )
    model.p_RNA = Param(
        model.s_R,
        model.s_N,
        default=0,
        initialize=df_parameters["RNA"],
        doc="Valid treatment-to-node pipeline arcs [-]",
    )
    model.p_RKA = Param(
        model.s_R,
        model.s_K,
        default=0,
        initialize=RKA_Table,
        doc="Valid treatment-to-disposal pipeline arcs [-]",
    )
    model.p_RSA = Param(
        model.s_R,
        model.s_S,
        default=0,
        initialize=RSA_Table,
        doc="Valid treatment-to-storage pipeline arcs [-]",
    )
    model.p_SNA = Param(
        model.s_S,
        model.s_N,
        default=0,
        initialize=df_parameters["SNA"],
        doc="Valid storage-to-node pipeline arcs [-]",
    )
    model.p_SCA = Param(
        model.s_S,
        model.s_CP,
        default=0,
        initialize=SCA_Table,
        doc="Valid storage-to-completions pipeline arcs [-]",
    )
    model.p_SKA = Param(
        model.s_S,
        model.s_K,
        default=0,
        initialize=SKA_Table,
        doc="Valid storage-to-disposal pipeline arcs [-]",
    )
    model.p_SRA = Param(
        model.s_S,
        model.s_R,
        default=0,
        initialize=SRA_Table,
        doc="Valid storage-to-treatment pipeline arcs [-]",
    )
    model.p_SOA = Param(
        model.s_S,
        model.s_O,
        default=0,
        initialize=SOA_Table,
        doc="Valid storage-to-reuse pipeline arcs [-]",
    )

    model.p_PCT = Param(
        model.s_PP,
        model.s_CP,
        default=0,
        initialize=df_parameters["PCT"],
        doc="Valid production-to-completions trucking arcs [-]",
    )
    model.p_FCT = Param(
        model.s_F,
        model.s_CP,
        default=0,
        initialize=df_parameters["FCT"],
        doc="Valid freshwater-to-completions trucking arcs [-]",
    )
    model.p_PKT = Param(
        model.s_PP,
        model.s_K,
        default=0,
        initialize=df_parameters["PKT"],
        doc="Valid production-to-disposal trucking arcs [-]",
    )
    model.p_PST = Param(
        model.s_PP,
        model.s_S,
        default=0,
        initialize=PST_Table,
        doc="Valid production-to-storage trucking arcs [-]",
    )
    model.p_PRT = Param(
        model.s_PP,
        model.s_R,
        default=0,
        initialize=PRT_Table,
        doc="Valid production-to-treatment trucking arcs [-]",
    )
    model.p_POT = Param(
        model.s_PP,
        model.s_O,
        default=0,
        initialize=POT_Table,
        doc="Valid production-to-reuse trucking arcs [-]",
    )
    model.p_CKT = Param(
        model.s_CP,
        model.s_K,
        default=0,
        initialize=df_parameters["CKT"],
        doc="Valid completions-to-disposal trucking arcs [-]",
    )
    model.p_CST = Param(
        model.s_CP,
        model.s_S,
        default=0,
        initialize=df_parameters["CST"],
        doc="Valid completions-to-storage trucking arcs [-]",
    )
    model.p_CRT = Param(
        model.s_CP,
        model.s_R,
        default=0,
        initialize=CRT_Table,
        doc="Valid completions-to-treatment trucking arcs [-]",
    )
    model.p_CCT = Param(
        model.s_CP,
        model.s_CP,
        default=0,
        initialize=df_parameters["CCT"],
        doc="Valid completion-to-completion trucking arcs [-]",
    )
    model.p_SCT = Param(
        model.s_S,
        model.s_CP,
        default=0,
        initialize=SCT_Table,
        doc="Valid storage-to-completions trucking arcs [-]",
    )
    model.p_SKT = Param(
        model.s_S,
        model.s_K,
        default=0,
        initialize=SKT_Table,
        doc="Valid storage-to-disposal trucking arcs [-]",
    )
    model.p_RKT = Param(
        model.s_R,
        model.s_K,
        default=0,
        initialize=RKT_Table,
        doc="Valid treatment-to-disposal trucking arcs [-]",
    )

    # model.p_PCA.pprint()
    # model.p_PNA.pprint()
    # model.p_CNA.pprint()
    # model.p_NNA.pprint()
    # model.p_CCA.pprint()

    ## Define set parameters ##

    CompletionsDemandTable = {}

    ProductionTable = {}

    FlowbackTable = {}

    InitialPipelineCapacityTable = {}

    # COMMENT: For EXISTING/INITAL pipeline capacity (l,l_tilde)=(l_tilde=l); needs implemented!

    InitialDisposalCapacityTable = {}

    InitialStorageCapacityTable = {}

    InitialTreatmentCapacityTable = {}

    InitialReuseCapacityTable = {}

    FreshwaterSourcingAvailabilityTable = {}

    PadOffloadingCapacityTable = {}

    StorageOffloadingCapacityTable = {}

    ProcessingCapacityPadTable = {}

    ProcessingCapacityStorageTable = {}

    PipelineCapacityIncrementsTable = {("D0"): 0}

    DisposalCapacityIncrementsTable = {("I0"): 0}

    StorageDisposalCapacityIncrementsTable = {("C0"): 0}

    TruckingTimeTable = {}

    DisposalCapExTable = {("K02", "I0"): 0}

    StorageCapExTable = {}

    TreatmentCapExTable = {}

    PipelineCapExTable = {}

    DisposalOperationalCostTable = {}

    TreatmentOperationalCostTable = {}

    ReuseOperationalCostTable = {}

    StorageOperationalCostTable = {}

    StorageOperationalCreditTable = {}

    PipelineOperationalCostTable = {}

    TruckingHourlyCostTable = {}

    FreshSourcingCostTable = {}

    model.p_alpha_AnnualizationRate = Param(
        default=1,
        initialize=df_parameters["AnnualizationRate"],
        doc="Annualization rate [%]",
    )
    model.p_gamma_Completions = Param(
        model.s_P,
        model.s_T,
        default=0,
        initialize=df_parameters["CompletionsDemand"],
        doc="Completions water demand [bbl/week]",
    )
    model.p_gamma_TotalDemand = Param(
        default=0,
        initialize=sum(
            sum(model.p_gamma_Completions[p, t] for p in model.s_P) for t in model.s_T
        ),
        doc="Total water demand over the planning horizon [bbl]",
        mutable=True,
    )
    model.p_beta_Production = Param(
        model.s_P,
        model.s_T,
        default=0,
        initialize=df_parameters["PadRates"],
        doc="Produced water supply forecast [bbl/week]",
    )
    model.p_beta_Flowback = Param(
        model.s_P,
        model.s_T,
        default=0,
        initialize=df_parameters["FlowbackRates"],
        doc="Flowback supply forecast for a completions bad [bbl/week]",
    )
    model.p_beta_TotalProd = Param(
        default=0,
        initialize=sum(
            sum(
                model.p_beta_Production[p, t] + model.p_beta_Flowback[p, t]
                for p in model.s_P
            )
            for t in model.s_T
        ),
        doc="Combined water supply forecast (flowback & production) over the planning horizon [bbl]",
        mutable=True,
    )
    model.p_sigma_Pipeline = Param(
        model.s_L,
        model.s_L,
        default=0,
        initialize=df_parameters["InitialPipelineCapacity"],
        doc="Initial weekly pipeline capacity between two locations [bbl/week]",
    )
    model.p_sigma_Disposal = Param(
        model.s_K,
        default=0,
        initialize=df_parameters["InitialDisposalCapacity"],
        doc="Initial weekly disposal capacity at disposal sites [bbl/week]",
    )
    model.p_sigma_Storage = Param(
        model.s_S,
        default=0,
        initialize=df_parameters["InitialStorageCapacity"],
        doc="Initial storage capacity at storage site [bbl]",
    )
    model.p_sigma_PadStorage = Param(
        model.s_CP,
        default=0,
        initialize=df_parameters["CompletionsPadStorage"],
        doc="Storage capacity at completions site [bbl]",
    )
    model.p_sigma_Treatment = Param(
        model.s_R,
        default=0,
        initialize=df_parameters["InitialTreatmentCapacity"],
        doc="Initial weekly treatment capacity at treatment site [bbl/week]",
    )
    model.p_sigma_Reuse = Param(
        model.s_O,
        default=0,
        initialize=InitialReuseCapacityTable,
        doc="Initial weekly reuse capacity at reuse site [bbl/week]",
    )
    model.p_sigma_Freshwater = Param(
        model.s_F,
        model.s_T,
        default=0,
        initialize=df_parameters["FreshwaterSourcingAvailability"],
        doc="Weekly freshwater sourcing capacity at freshwater source [bbl/week]",
        mutable=True,
    )

    model.p_sigma_OffloadingPad = Param(
        model.s_P,
        default=9999999,
        initialize=df_parameters["PadOffloadingCapacity"],
        doc="Weekly truck offloading sourcing capacity per pad [bbl/week]",
        mutable=True,
    )
    model.p_sigma_OffloadingStorage = Param(
        model.s_S,
        default=9999999,
        initialize=StorageOffloadingCapacityTable,
        doc="Weekly truck offloading capacity per pad [bbl/week]",
        mutable=True,
    )
    model.p_sigma_ProcessingPad = Param(
        model.s_P,
        default=9999999,
        initialize=ProcessingCapacityPadTable,
        doc="Weekly processing (e.g. clarification) capacity per pad [bbl/week]",
        mutable=True,
    )
    model.p_sigma_ProcessingStorage = Param(
        model.s_S,
        default=9999999,
        initialize=ProcessingCapacityStorageTable,
        doc="Weekly processing (e.g. clarification) capacity per storage site [bbl/week]",
        mutable=True,
    )

    model.p_epsilon_Treatment = Param(
        model.s_R,
        default=1.0,
        initialize=df_parameters["TreatmentEfficiency"],
        doc="Treatment efficiency [%]",
    )

    model.p_delta_Pipeline = Param(
        model.s_D,
        default=0,
        initialize=df_parameters["PipelineCapacityIncrements"],
        doc="Pipeline capacity installation/expansion increments [bbl/week]",
    )

    model.p_delta_Disposal = Param(
        model.s_I,
        default=10,
        initialize=df_parameters["DisposalCapacityIncrements"],
        doc="Disposal capacity installation/expansion increments [bbl/week]",
    )

    model.p_delta_Storage = Param(
        model.s_C,
        default=10,
        initialize=df_parameters["StorageCapacityIncrements"],
        doc="Storage capacity installation/expansion increments [bbl]",
    )
    model.p_delta_Treatment = Param(
        model.s_J,
        default=10,
        initialize=df_parameters["TreatmentCapacityIncrements"],
        doc="Treatment capacity installation/expansion increments [bbl/week]",
    )

    model.p_delta_Truck = Param(default=110, doc="Truck capacity [bbl]")

    model.p_tau_Disposal = Param(
        model.s_K, default=12, doc="Disposal construction/expansion lead time [weeks]"
    )

    model.p_tau_Storage = Param(
        model.s_S, default=12, doc="Storage construction/expansion lead time [weeks]"
    )

    model.p_tau_Pipeline = Param(
        model.s_L,
        model.s_L,
        default=12,
        doc="Pipeline construction/expansion lead time [weeks]",
    )

    model.p_tau_Trucking = Param(
        model.s_L,
        model.s_L,
        default=12,
        initialize=df_parameters["TruckingTime"],
        doc="Drive time between locations [hr]",
    )

    # COMMENT: Many more parameters missing. See documentation for details.

    model.p_lambda_Storage = Param(
        model.s_S, default=0, doc="Initial storage level at storage site [bbl]"
    )

    model.p_lambda_PadStorage = Param(
        model.s_CP, default=0, doc="Initial storage level at completions site [bbl]"
    )

    model.p_theta_Storage = Param(
        model.s_S, default=0, doc="Terminal storage level at storage site [bbl]"
    )

    model.p_theta_PadStorage = Param(
        model.s_CP, default=0, doc="Terminal storage level at completions site [bbl]"
    )

    model.p_lambda_Pipeline = Param(
        model.s_L,
        model.s_L,
        default=9999999,
        initialize=df_parameters["PipelineExpansionDistance"],
        doc="Pipeline segment length [miles]",
    )

    model.p_kappa_Disposal = Param(
        model.s_K,
        model.s_I,
        default=20,
        initialize=df_parameters["DisposalExpansionCost"],
        doc="Disposal construction/expansion capital cost for selected increment [$/bbl]",
    )

    model.p_kappa_Storage = Param(
        model.s_S,
        model.s_C,
        default=0.1,
        initialize=df_parameters["StorageExpansionCost"],
        doc="Storage construction/expansion capital cost for selected increment [$/bbl]",
    )

    model.p_kappa_Treatment = Param(
        model.s_R,
        model.s_J,
        default=10,
        initialize=df_parameters["TreatmentExpansionCost"],
        doc="Treatment construction/expansion capital cost for selected increment [$/bbl]",
    )

    if model.config.pipeline_cost == PipelineCost.distance_based:
        model.p_kappa_Pipeline = Param(
            default=120000,
            initialize=df_parameters["PipelineCapexDistanceBased"][
                "pipeline_expansion_cost"
            ],
            doc="Pipeline construction/expansion capital cost for selected increment [$/inch-mile]",
        )

        model.p_mu_Pipeline = Param(
            model.s_D,
            default=0,
            initialize=df_parameters["PipelineDiameterValues"],
            doc="Pipeline capacity installation/expansion increments [inch]",
        )

    elif model.config.pipeline_cost == PipelineCost.capacity_based:
        model.p_kappa_Pipeline = Param(
            model.s_L,
            model.s_L,
            model.s_D,
            default=30,
            initialize=df_parameters["PipelineCapexCapacityBased"],
            doc="Pipeline construction/expansion capital cost for selected increment [$/bbl]",
        )

    # model.p_kappa_Disposal.pprint()
    # model.p_kappa_Storage.pprint()
    # model.p_kappa_Treatment.pprint()
    # model.p_kappa_Pipeline.pprint()

    model.p_pi_Disposal = Param(
        model.s_K,
        default=9999999,
        initialize=df_parameters["DisposalOperationalCost"],
        doc="Disposal operational cost [$/bbl]",
    )
    model.p_pi_Treatment = Param(
        model.s_R,
        default=0,
        initialize=df_parameters["TreatmentOperationalCost"],
        doc="Treatment operational cost [$/bbl",
    )
    model.p_pi_Reuse = Param(
        model.s_CP,
        default=9999999,
        initialize=df_parameters["ReuseOperationalCost"],
        doc="Reuse operational cost [$/bbl]",
    )
    model.p_pi_Storage = Param(
        model.s_S,
        default=1,
        initialize=StorageOperationalCostTable,
        doc="Storage deposit operational cost [$/bbl]",
    )
    model.p_rho_Storage = Param(
        model.s_S,
        default=0.99,
        initialize=StorageOperationalCreditTable,
        doc="Storage withdrawal operational credit [$/bbl]",
    )
    model.p_pi_Pipeline = Param(
        model.s_L,
        model.s_L,
        default=0.01,
        initialize=df_parameters["PipelineOperationalCost"],
        doc="Pipeline operational cost [$/bbl]",
    )
    model.p_pi_Trucking = Param(
        model.s_L,
        default=999999,
        initialize=df_parameters["TruckingHourlyCost"],
        doc="Trucking hourly cost (by source) [$/bbl]",
    )
    model.p_pi_Sourcing = Param(
        model.s_F,
        default=999999,
        initialize=df_parameters["FreshSourcingCost"],
        doc="Fresh sourcing cost [$/bbl]",
    )

    model.p_M_Flow = Param(default=9999999, doc="Big-M flow parameter [bbl/week]")

    model.p_psi_FracDemand = Param(default=99999999, doc="Slack cost parameter [$]")
    model.p_psi_Production = Param(default=99999999, doc="Slack cost parameter [$]")
    model.p_psi_Flowback = Param(default=99999999, doc="Slack cost parameter [$]")
    model.p_psi_PipelineCapacity = Param(
        default=99999999, doc="Slack cost parameter [$]"
    )
    model.p_psi_StorageCapacity = Param(
        default=99999999, doc="Slack cost parameter [$]"
    )
    model.p_psi_DisposalCapacity = Param(
        default=99999999, doc="Slack cost parameter [$]"
    )
    model.p_psi_TreatmentCapacity = Param(
        default=99999999, doc="Slack cost parameter [$]"
    )
    model.p_psi_ReuseCapacity = Param(default=99999999, doc="Slack cost parameter [$]")

    # model.p_sigma_Freshwater.pprint()

    ## Define cost objective function ##

    if model.config.objective == Objectives.cost:

        def CostObjectiveFunctionRule(model):
            return model.v_Z == (
                model.v_C_TotalSourced
                + model.v_C_TotalDisposal
                + model.v_C_TotalTreatment
                + model.v_C_TotalReuse
                + model.v_C_TotalPiping
                + model.v_C_TotalStorage
                + model.v_C_TotalTrucking
                + model.p_alpha_AnnualizationRate
                * (
                    model.v_C_DisposalCapEx
                    + model.v_C_StorageCapEx
                    + model.v_C_TreatmentCapEx
                    + model.v_C_PipelineCapEx
                )
                + model.v_C_Slack
                - model.v_R_TotalStorage
            )

        model.CostObjectiveFunction = Constraint(
            rule=CostObjectiveFunctionRule, doc="Cost objective function"
        )

        # model.CostObjectiveFunction.pprint()

    ## Define reuse objective function ##

    elif model.config.objective == Objectives.reuse:

        def ReuseObjectiveFunctionRule(model):
            return model.v_Z == -(
                model.v_F_TotalReused / model.p_beta_TotalProd
            ) + 1 / 38446652 * (
                model.v_C_TotalSourced
                + model.v_C_TotalDisposal
                + model.v_C_TotalTreatment
                + model.v_C_TotalReuse
                + model.v_C_TotalPiping
                + model.v_C_TotalStorage
                + model.v_C_TotalTrucking
                + model.p_alpha_AnnualizationRate
                * (
                    model.v_C_DisposalCapEx
                    + model.v_C_StorageCapEx
                    + model.v_C_TreatmentCapEx
                    + model.v_C_PipelineCapEx
                )
                + model.v_C_Slack
                - model.v_R_TotalStorage
            )

        model.ReuseObjectiveFunction = Constraint(
            rule=ReuseObjectiveFunctionRule, doc="Reuse objective function"
        )

        # model.ReuseObjectiveFunction.pprint()

    else:
        raise Exception("objective not supported")

    ## Define constraints ##

    def CompletionsPadDemandBalanceRule(model, p, t):
        return model.p_gamma_Completions[p, t] == (
            sum(model.v_F_Piped[n, p, t] for n in model.s_N if model.p_NCA[n, p])
            + sum(
                model.v_F_Piped[p_tilde, p, t]
                for p_tilde in model.s_PP
                if model.p_PCA[p_tilde, p]
            )
            + sum(model.v_F_Piped[s, p, t] for s in model.s_S if model.p_SCA[s, p])
            + sum(
                model.v_F_Piped[p_tilde, p, t]
                for p_tilde in model.s_CP
                if model.p_CCA[p_tilde, p]
            )
            + sum(model.v_F_Piped[r, p, t] for r in model.s_R if model.p_RCA[r, p])
            + sum(model.v_F_Sourced[f, p, t] for f in model.s_F if model.p_FCA[f, p])
            + sum(
                model.v_F_Trucked[p_tilde, p, t]
                for p_tilde in model.s_PP
                if model.p_PCT[p_tilde, p]
            )
            + sum(
                model.v_F_Trucked[p_tilde, p, t]
                for p_tilde in model.s_CP
                if model.p_CCT[p_tilde, p]
            )
            + sum(model.v_F_Trucked[s, p, t] for s in model.s_S if model.p_SCT[s, p])
            + sum(model.v_F_Trucked[f, p, t] for f in model.s_F if model.p_FCT[f, p])
            + model.v_F_PadStorageOut[p, t]
            - model.v_F_PadStorageIn[p, t]
            + model.v_S_FracDemand[p, t]
        )

    model.CompletionsPadDemandBalance = Constraint(
        model.s_CP,
        model.s_T,
        rule=CompletionsPadDemandBalanceRule,
        doc="Completions pad demand balance",
    )

    # model.CompletionsPadDemandBalance['CP02','T24'].pprint()

    def CompletionsPadStorageBalanceRule(model, p, t):
        if t == "T01":
            return (
                model.v_L_PadStorage[p, t]
                == model.p_lambda_PadStorage[p]
                + model.v_F_PadStorageIn[p, t]
                - model.v_F_PadStorageOut[p, t]
            )
        else:
            return (
                model.v_L_PadStorage[p, t]
                == model.v_L_PadStorage[p, model.s_T.prev(t)]
                + model.v_F_PadStorageIn[p, t]
                - model.v_F_PadStorageOut[p, t]
            )

    model.CompletionsPadStorageBalance = Constraint(
        model.s_CP,
        model.s_T,
        rule=CompletionsPadStorageBalanceRule,
        doc="Completions pad storage balance",
    )

    # model.CompletionsPadStorageBalance.pprint()

    def CompletionsPadStorageCapacityRule(model, p, t):
        return model.v_L_PadStorage[p, t] <= model.p_sigma_PadStorage[p]

    model.CompletionsPadStorageCapacity = Constraint(
        model.s_CP,
        model.s_T,
        rule=CompletionsPadStorageCapacityRule,
        doc="Completions pad storage capacity",
    )

    # model.CompletionsPadStorageCapacity.pprint()

    def TerminalCompletionsPadStorageLevelRule(model, p, t):
        if t == model.s_T.last():
            return model.v_L_PadStorage[p, t] <= model.p_theta_PadStorage[p]
        else:
            return Constraint.Skip

    model.TerminalCompletionsPadStorageLevel = Constraint(
        model.s_CP,
        model.s_T,
        rule=TerminalCompletionsPadStorageLevelRule,
        doc="Terminal completions pad storage level",
    )

    # model.TerminalCompletionsPadStorageLevel.pprint()

    def FreshwaterSourcingCapacityRule(model, f, t):
        return (
            sum(model.v_F_Sourced[f, p, t] for p in model.s_CP if model.p_FCA[f, p])
            + sum(model.v_F_Trucked[f, p, t] for p in model.s_CP if model.p_FCT[f, p])
        ) <= model.p_sigma_Freshwater[f, t]

    model.FreshwaterSourcingCapacity = Constraint(
        model.s_F,
        model.s_T,
        rule=FreshwaterSourcingCapacityRule,
        doc="Freshwater sourcing capacity",
    )

    # model.FreshwaterSourcingCapacity.pprint()

    def CompletionsPadTruckOffloadingCapacityRule(model, p, t):
        return (
            sum(
                model.v_F_Trucked[p_tilde, p, t]
                for p_tilde in model.s_PP
                if model.p_PCT[p_tilde, p]
            )
            + sum(model.v_F_Trucked[s, p, t] for s in model.s_S if model.p_SCT[s, p])
            + sum(
                model.v_F_Trucked[p_tilde, p, t]
                for p_tilde in model.s_CP
                if model.p_CCT[p_tilde, p]
            )
            + sum(model.v_F_Trucked[f, p, t] for f in model.s_F if model.p_FCT[f, p])
        ) <= model.p_sigma_OffloadingPad[p]

    model.CompletionsPadTruckOffloadingCapacity = Constraint(
        model.s_CP,
        model.s_T,
        rule=CompletionsPadTruckOffloadingCapacityRule,
        doc="Completions pad truck offloading capacity",
    )

    # model.CompletionsPadTruckOffloadingCapacity.pprint()

    def StorageSiteTruckOffloadingCapacityRule(model, s, t):
        return (
            sum(model.v_F_Trucked[p, s, t] for p in model.s_PP if model.p_PST[p, s])
            + sum(model.v_F_Trucked[p, s, t] for p in model.s_CP if model.p_CST[p, s])
            <= model.p_sigma_OffloadingStorage[s]
        )

    model.StorageSiteTruckOffloadingCapacity = Constraint(
        model.s_S,
        model.s_T,
        rule=StorageSiteTruckOffloadingCapacityRule,
        doc="Storage site truck offloading capacity",
    )

    # model.StorageSiteTruckOffloadingCapacity.pprint()

    def StorageSiteProcessingCapacityRule(model, s, t):
        return (
            sum(model.v_F_Piped[n, s, t] for n in model.s_N if model.p_NSA[n, s])
            + sum(model.v_F_Piped[r, s, t] for r in model.s_R if model.p_RSA[r, s])
            + sum(model.v_F_Trucked[p, s, t] for p in model.s_PP if model.p_PST[p, s])
            + sum(model.v_F_Trucked[p, s, t] for p in model.s_CP if model.p_CST[p, s])
            <= model.p_sigma_ProcessingStorage[s]
        )

    model.StorageSiteProcessingCapacity = Constraint(
        model.s_S,
        model.s_T,
        rule=StorageSiteProcessingCapacityRule,
        doc="Storage site processing capacity",
    )

    # model.StorageSiteProcessingCapacity.pprint()

    def ProductionPadSupplyBalanceRule(model, p, t):
        return (
            model.p_beta_Production[p, t]
            == sum(model.v_F_Piped[p, n, t] for n in model.s_N if model.p_PNA[p, n])
            + sum(
                model.v_F_Piped[p, p_tilde, t]
                for p_tilde in model.s_CP
                if model.p_PCA[p, p_tilde]
            )
            + sum(
                model.v_F_Piped[p, p_tilde, t]
                for p_tilde in model.s_PP
                if model.p_PPA[p, p_tilde]
            )
            + sum(
                model.v_F_Trucked[p, p_tilde, t]
                for p_tilde in model.s_CP
                if model.p_PCT[p, p_tilde]
            )
            + sum(model.v_F_Trucked[p, k, t] for k in model.s_K if model.p_PKT[p, k])
            + sum(model.v_F_Trucked[p, s, t] for s in model.s_S if model.p_PST[p, s])
            + sum(model.v_F_Trucked[p, r, t] for r in model.s_R if model.p_PRT[p, r])
            + sum(model.v_F_Trucked[p, o, t] for o in model.s_O if model.p_POT[p, o])
            + model.v_S_Production[p, t]
        )

    model.ProductionPadSupplyBalance = Constraint(
        model.s_PP,
        model.s_T,
        rule=ProductionPadSupplyBalanceRule,
        doc="Production pad supply balance",
    )

    # model.ProductionPadSupplyBalance.pprint()

    def CompletionsPadSupplyBalanceRule(model, p, t):
        return (
            model.p_beta_Flowback[p, t]
            == sum(model.v_F_Piped[p, n, t] for n in model.s_N if model.p_CNA[p, n])
            + sum(
                model.v_F_Piped[p, p_tilde, t]
                for p_tilde in model.s_CP
                if model.p_CCA[p, p_tilde]
            )
            + sum(model.v_F_Trucked[p, k, t] for k in model.s_K if model.p_CKT[p, k])
            + sum(
                model.v_F_Trucked[p, p_tilde, t]
                for p_tilde in model.s_CP
                if model.p_CCT[p, p_tilde]
            )
            + sum(model.v_F_Trucked[p, s, t] for s in model.s_S if model.p_CST[p, s])
            + sum(model.v_F_Trucked[p, r, t] for r in model.s_R if model.p_CRT[p, r])
            + model.v_S_Flowback[p, t]
        )

    model.CompletionsPadSupplyBalance = Constraint(
        model.s_CP,
        model.s_T,
        rule=CompletionsPadSupplyBalanceRule,
        doc="Completions pad supply balance (i.e. flowback balance",
    )

    # model.CompletionsPadSupplyBalance.pprint()

    def NetworkNodeBalanceRule(model, n, t):
        return sum(
            model.v_F_Piped[p, n, t] for p in model.s_PP if model.p_PNA[p, n]
        ) + sum(
            model.v_F_Piped[p, n, t] for p in model.s_CP if model.p_CNA[p, n]
        ) + sum(
            model.v_F_Piped[n_tilde, n, t]
            for n_tilde in model.s_N
            if model.p_NNA[n_tilde, n]
        ) + sum(
            model.v_F_Piped[s, n, t] for s in model.s_S if model.p_SNA[s, n]
        ) == sum(
            model.v_F_Piped[n, n_tilde, t]
            for n_tilde in model.s_N
            if model.p_NNA[n, n_tilde]
        ) + sum(
            model.v_F_Piped[n, p, t] for p in model.s_CP if model.p_NCA[n, p]
        ) + sum(
            model.v_F_Piped[n, k, t] for k in model.s_K if model.p_NKA[n, k]
        ) + sum(
            model.v_F_Piped[n, r, t] for r in model.s_R if model.p_NRA[n, r]
        ) + sum(
            model.v_F_Piped[n, s, t] for s in model.s_S if model.p_NSA[n, s]
        ) + sum(
            model.v_F_Piped[n, o, t] for o in model.s_O if model.p_NOA[n, o]
        )

    model.NetworkBalance = Constraint(
        model.s_N, model.s_T, rule=NetworkNodeBalanceRule, doc="Network node balance"
    )

    # model.NetworkBalance['N12','T05'].pprint()

    def BidirectionalFlowRule1(model, l, l_tilde, t):
        if l in model.s_PP and l_tilde in model.s_CP:
            if model.p_PCA[l, l_tilde]:
                return (
                    model.vb_y_Flow[l, l_tilde, t] + model.vb_y_Flow[l_tilde, l, t] == 1
                )
            else:
                return Constraint.Skip
        elif l in model.s_PP and l_tilde in model.s_N:
            if model.p_PNA[l, l_tilde]:
                return (
                    model.vb_y_Flow[l, l_tilde, t] + model.vb_y_Flow[l_tilde, l, t] == 1
                )
            else:
                return Constraint.Skip
        elif l in model.s_PP and l_tilde in model.s_PP:
            if model.p_PPA[l, l_tilde]:
                return (
                    model.vb_y_Flow[l, l_tilde, t] + model.vb_y_Flow[l_tilde, l, t] == 1
                )
            else:
                return Constraint.Skip
        elif l in model.s_CP and l_tilde in model.s_N:
            if model.p_CNA[l, l_tilde]:
                return (
                    model.vb_y_Flow[l, l_tilde, t] + model.vb_y_Flow[l_tilde, l, t] == 1
                )
            else:
                return Constraint.Skip
        elif l in model.s_N and l_tilde in model.s_N:
            if model.p_NNA[l, l_tilde]:
                return (
                    model.vb_y_Flow[l, l_tilde, t] + model.vb_y_Flow[l_tilde, l, t] == 1
                )
            else:
                return Constraint.Skip
        elif l in model.s_N and l_tilde in model.s_CP:
            if model.p_NCA[l, l_tilde]:
                return (
                    model.vb_y_Flow[l, l_tilde, t] + model.vb_y_Flow[l_tilde, l, t] == 1
                )
            else:
                return Constraint.Skip
        elif l in model.s_N and l_tilde in model.s_K:
            if model.p_NKA[l, l_tilde]:
                return (
                    model.vb_y_Flow[l, l_tilde, t] + model.vb_y_Flow[l_tilde, l, t] == 1
                )
            else:
                return Constraint.Skip
        elif l in model.s_N and l_tilde in model.s_S:
            if model.p_NSA[l, l_tilde]:
                return (
                    model.vb_y_Flow[l, l_tilde, t] + model.vb_y_Flow[l_tilde, l, t] == 1
                )
            else:
                return Constraint.Skip
        elif l in model.s_N and l_tilde in model.s_R:
            if model.p_NRA[l, l_tilde]:
                return (
                    model.vb_y_Flow[l, l_tilde, t] + model.vb_y_Flow[l_tilde, l, t] == 1
                )
            else:
                return Constraint.Skip
        elif l in model.s_N and l_tilde in model.s_O:
            if model.p_NOA[l, l_tilde]:
                return (
                    model.vb_y_Flow[l, l_tilde, t] + model.vb_y_Flow[l_tilde, l, t] == 1
                )
            else:
                return Constraint.Skip
        elif l in model.s_R and l_tilde in model.s_N:
            if model.p_RNA[l, l_tilde]:
                return (
                    model.vb_y_Flow[l, l_tilde, t] + model.vb_y_Flow[l_tilde, l, t] == 1
                )
            else:
                return Constraint.Skip
        elif l in model.s_R and l_tilde in model.s_CP:
            if model.p_RCA[l, l_tilde]:
                return (
                    model.vb_y_Flow[l, l_tilde, t] + model.vb_y_Flow[l_tilde, l, t] == 1
                )
            else:
                return Constraint.Skip
        elif l in model.s_R and l_tilde in model.s_K:
            if model.p_RKA[l, l_tilde]:
                return (
                    model.vb_y_Flow[l, l_tilde, t] + model.vb_y_Flow[l_tilde, l, t] == 1
                )
            else:
                return Constraint.Skip
        elif l in model.s_S and l_tilde in model.s_CP:
            if model.p_SCA[l, l_tilde]:
                return (
                    model.vb_y_Flow[l, l_tilde, t] + model.vb_y_Flow[l_tilde, l, t] == 1
                )
            else:
                return Constraint.Skip
        elif l in model.s_S and l_tilde in model.s_K:
            if model.p_SKA[l, l_tilde]:
                return (
                    model.vb_y_Flow[l, l_tilde, t] + model.vb_y_Flow[l_tilde, l, t] == 1
                )
            else:
                return Constraint.Skip
        elif l in model.s_S and l_tilde in model.s_R:
            if model.p_SRA[l, l_tilde]:
                return (
                    model.vb_y_Flow[l, l_tilde, t] + model.vb_y_Flow[l_tilde, l, t] == 1
                )
            else:
                return Constraint.Skip
        elif l in model.s_S and l_tilde in model.s_O:
            if model.p_SOA[l, l_tilde]:
                return (
                    model.vb_y_Flow[l, l_tilde, t] + model.vb_y_Flow[l_tilde, l, t] == 1
                )
            else:
                return Constraint.Skip
        else:
            return Constraint.Skip

    model.BidirectionalFlow1 = Constraint(
        model.s_L,
        model.s_L,
        model.s_T,
        rule=BidirectionalFlowRule1,
        doc="Bi-directional flow",
    )

    # model.BidirectionalFlow1.pprint()

    def BidirectionalFlowRule2(model, l, l_tilde, t):
        if l in model.s_PP and l_tilde in model.s_CP:
            if model.p_PCA[l, l_tilde]:
                return (
                    model.v_F_Piped[l, l_tilde, t]
                    <= model.vb_y_Flow[l, l_tilde, t] * model.p_M_Flow
                )
            else:
                return Constraint.Skip
        elif l in model.s_PP and l_tilde in model.s_N:
            if model.p_PNA[l, l_tilde]:
                return (
                    model.v_F_Piped[l, l_tilde, t]
                    <= model.vb_y_Flow[l, l_tilde, t] * model.p_M_Flow
                )
            else:
                return Constraint.Skip
        elif l in model.s_PP and l_tilde in model.s_PP:
            if model.p_PPA[l, l_tilde]:
                return (
                    model.v_F_Piped[l, l_tilde, t]
                    <= model.vb_y_Flow[l, l_tilde, t] * model.p_M_Flow
                )
            else:
                return Constraint.Skip
        elif l in model.s_CP and l_tilde in model.s_N:
            if model.p_CNA[l, l_tilde]:
                return (
                    model.v_F_Piped[l, l_tilde, t]
                    <= model.vb_y_Flow[l, l_tilde, t] * model.p_M_Flow
                )
            else:
                return Constraint.Skip
        elif l in model.s_N and l_tilde in model.s_N:
            if model.p_NNA[l, l_tilde]:
                return (
                    model.v_F_Piped[l, l_tilde, t]
                    <= model.vb_y_Flow[l, l_tilde, t] * model.p_M_Flow
                )
            else:
                return Constraint.Skip
        elif l in model.s_N and l_tilde in model.s_CP:
            if model.p_NCA[l, l_tilde]:
                return (
                    model.v_F_Piped[l, l_tilde, t]
                    <= model.vb_y_Flow[l, l_tilde, t] * model.p_M_Flow
                )
            else:
                return Constraint.Skip
        elif l in model.s_N and l_tilde in model.s_K:
            if model.p_NKA[l, l_tilde]:
                return (
                    model.v_F_Piped[l, l_tilde, t]
                    <= model.vb_y_Flow[l, l_tilde, t] * model.p_M_Flow
                )
            else:
                return Constraint.Skip
        elif l in model.s_N and l_tilde in model.s_S:
            if model.p_NSA[l, l_tilde]:
                return (
                    model.v_F_Piped[l, l_tilde, t]
                    <= model.vb_y_Flow[l, l_tilde, t] * model.p_M_Flow
                )
            else:
                return Constraint.Skip
        elif l in model.s_N and l_tilde in model.s_R:
            if model.p_NRA[l, l_tilde]:
                return (
                    model.v_F_Piped[l, l_tilde, t]
                    <= model.vb_y_Flow[l, l_tilde, t] * model.p_M_Flow
                )
            else:
                return Constraint.Skip
        elif l in model.s_N and l_tilde in model.s_O:
            if model.p_NOA[l, l_tilde]:
                return (
                    model.v_F_Piped[l, l_tilde, t]
                    <= model.vb_y_Flow[l, l_tilde, t] * model.p_M_Flow
                )
            else:
                return Constraint.Skip
        elif l in model.s_R and l_tilde in model.s_N:
            if model.p_RNA[l, l_tilde]:
                return (
                    model.v_F_Piped[l, l_tilde, t]
                    <= model.vb_y_Flow[l, l_tilde, t] * model.p_M_Flow
                )
            else:
                return Constraint.Skip
        elif l in model.s_R and l_tilde in model.s_CP:
            if model.p_RCA[l, l_tilde]:
                return (
                    model.v_F_Piped[l, l_tilde, t]
                    <= model.vb_y_Flow[l, l_tilde, t] * model.p_M_Flow
                )
            else:
                return Constraint.Skip
        elif l in model.s_R and l_tilde in model.s_K:
            if model.p_RKA[l, l_tilde]:
                return (
                    model.v_F_Piped[l, l_tilde, t]
                    <= model.vb_y_Flow[l, l_tilde, t] * model.p_M_Flow
                )
            else:
                return Constraint.Skip
        elif l in model.s_S and l_tilde in model.s_N:
            if model.p_SNA[l, l_tilde]:
                return (
                    model.v_F_Piped[l, l_tilde, t]
                    <= model.vb_y_Flow[l, l_tilde, t] * model.p_M_Flow
                )
            else:
                return Constraint.Skip
        elif l in model.s_S and l_tilde in model.s_CP:
            if model.p_SCA[l, l_tilde]:
                return (
                    model.v_F_Piped[l, l_tilde, t]
                    <= model.vb_y_Flow[l, l_tilde, t] * model.p_M_Flow
                )
            else:
                return Constraint.Skip
        elif l in model.s_S and l_tilde in model.s_K:
            if model.p_SKA[l, l_tilde]:
                return (
                    model.v_F_Piped[l, l_tilde, t]
                    <= model.vb_y_Flow[l, l_tilde, t] * model.p_M_Flow
                )
            else:
                return Constraint.Skip
        elif l in model.s_S and l_tilde in model.s_R:
            if model.p_SRA[l, l_tilde]:
                return (
                    model.v_F_Piped[l, l_tilde, t]
                    <= model.vb_y_Flow[l, l_tilde, t] * model.p_M_Flow
                )
            else:
                return Constraint.Skip
        elif l in model.s_S and l_tilde in model.s_O:
            if model.p_SOA[l, l_tilde]:
                return (
                    model.v_F_Piped[l, l_tilde, t]
                    <= model.vb_y_Flow[l, l_tilde, t] * model.p_M_Flow
                )
            else:
                return Constraint.Skip
        else:
            return Constraint.Skip

    model.BidirectionalFlow2 = Constraint(
        model.s_L,
        model.s_L,
        model.s_T,
        rule=BidirectionalFlowRule2,
        doc="Bi-directional flow",
    )

    # model.BidirectionalFlow2.pprint()

    def StorageSiteBalanceRule(model, s, t):
        if t == "T01":
            return model.v_L_Storage[s, t] == model.p_lambda_Storage[s] + sum(
                model.v_F_Piped[n, s, t] for n in model.s_N if model.p_NSA[n, s]
            ) + sum(
                model.v_F_Piped[r, s, t] for r in model.s_R if model.p_RSA[r, s]
            ) + sum(
                model.v_F_Trucked[p, s, t] for p in model.s_PP if model.p_PST[p, s]
            ) + sum(
                model.v_F_Trucked[p, s, t] for p in model.s_CP if model.p_CST[p, s]
            ) - sum(
                model.v_F_Piped[s, n, t] for n in model.s_N if model.p_SNA[s, n]
            ) - sum(
                model.v_F_Piped[s, p, t] for p in model.s_CP if model.p_SCA[s, p]
            ) - sum(
                model.v_F_Piped[s, k, t] for k in model.s_K if model.p_SKA[s, k]
            ) - sum(
                model.v_F_Piped[s, r, t] for r in model.s_R if model.p_SRA[s, r]
            ) - sum(
                model.v_F_Piped[s, o, t] for o in model.s_O if model.p_SOA[s, o]
            ) - sum(
                model.v_F_Trucked[s, p, t] for p in model.s_CP if model.p_SCT[s, p]
            ) - sum(
                model.v_F_Trucked[s, k, t] for k in model.s_K if model.p_SKT[s, k]
            )
        else:
            return model.v_L_Storage[s, t] == model.v_L_Storage[
                s, model.s_T.prev(t)
            ] + sum(
                model.v_F_Piped[n, s, t] for n in model.s_N if model.p_NSA[n, s]
            ) + sum(
                model.v_F_Piped[r, s, t] for r in model.s_R if model.p_RSA[r, s]
            ) + sum(
                model.v_F_Trucked[p, s, t] for p in model.s_PP if model.p_PST[p, s]
            ) + sum(
                model.v_F_Trucked[p, s, t] for p in model.s_CP if model.p_CST[p, s]
            ) - sum(
                model.v_F_Piped[s, n, t] for n in model.s_N if model.p_SNA[s, n]
            ) - sum(
                model.v_F_Piped[s, p, t] for p in model.s_CP if model.p_SCA[s, p]
            ) - sum(
                model.v_F_Piped[s, k, t] for k in model.s_K if model.p_SKA[s, k]
            ) - sum(
                model.v_F_Piped[s, r, t] for r in model.s_R if model.p_SRA[s, r]
            ) - sum(
                model.v_F_Piped[s, o, t] for o in model.s_O if model.p_SOA[s, o]
            ) - sum(
                model.v_F_Trucked[s, p, t] for p in model.s_CP if model.p_SCT[s, p]
            ) - sum(
                model.v_F_Trucked[s, k, t] for k in model.s_K if model.p_SKT[s, k]
            )

    model.StorageSiteBalance = Constraint(
        model.s_S,
        model.s_T,
        rule=StorageSiteBalanceRule,
        doc="Storage site balance rule",
    )

    # model.StorageSiteBalance.pprint()

    def TerminalStorageLevelRule(model, s, t):
        if t == model.s_T.last():
            return model.v_L_Storage[s, t] <= model.p_theta_Storage[s]
        else:
            return Constraint.Skip

    model.TerminalStorageLevel = Constraint(
        model.s_S,
        model.s_T,
        rule=TerminalStorageLevelRule,
        doc="Terminal storage site level",
    )

    # model.TerminalStorageLevel.pprint()

    def PipelineCapacityExpansionRule(model, l, l_tilde):
        if l in model.s_PP and l_tilde in model.s_CP:
            if model.p_PCA[l, l_tilde]:
                return (
                    model.v_F_Capacity[l, l_tilde]
                    == model.p_sigma_Pipeline[l, l_tilde]
                    + sum(
                        model.p_delta_Pipeline[d] * (model.vb_y_Pipeline[l, l_tilde, d])
                        for d in model.s_D
                    )
                    + model.v_S_PipelineCapacity[l, l_tilde]
                )
            else:
                return Constraint.Skip
        elif l in model.s_PP and l_tilde in model.s_N:
            if model.p_PNA[l, l_tilde]:
                return (
                    model.v_F_Capacity[l, l_tilde]
                    == model.p_sigma_Pipeline[l, l_tilde]
                    + sum(
                        model.p_delta_Pipeline[d] * (model.vb_y_Pipeline[l, l_tilde, d])
                        for d in model.s_D
                    )
                    + model.v_S_PipelineCapacity[l, l_tilde]
                )
            else:
                return Constraint.Skip
        elif l in model.s_PP and l_tilde in model.s_PP:
            if model.p_PPA[l, l_tilde]:
                return (
                    model.v_F_Capacity[l, l_tilde]
                    == model.p_sigma_Pipeline[l, l_tilde]
                    + sum(
                        model.p_delta_Pipeline[d]
                        * (
                            model.vb_y_Pipeline[l, l_tilde, d]
                            + model.vb_y_Pipeline[l_tilde, l, d]
                        )
                        for d in model.s_D
                    )
                    + model.v_S_PipelineCapacity[l, l_tilde]
                )
            else:
                return Constraint.Skip
        elif l in model.s_CP and l_tilde in model.s_N:
            if model.p_CNA[l, l_tilde]:
                return (
                    model.v_F_Capacity[l, l_tilde]
                    == model.p_sigma_Pipeline[l, l_tilde]
                    + sum(
                        model.p_delta_Pipeline[d] * (model.vb_y_Pipeline[l, l_tilde, d])
                        for d in model.s_D
                    )
                    + model.v_S_PipelineCapacity[l, l_tilde]
                )
            else:
                return Constraint.Skip
        elif l in model.s_N and l_tilde in model.s_N:
            if model.p_NNA[l, l_tilde]:
                return (
                    model.v_F_Capacity[l, l_tilde]
                    == model.p_sigma_Pipeline[l, l_tilde]
                    + sum(
                        model.p_delta_Pipeline[d]
                        * (
                            model.vb_y_Pipeline[l, l_tilde, d]
                            + model.vb_y_Pipeline[l_tilde, l, d]
                        )
                        for d in model.s_D
                    )
                    + model.v_S_PipelineCapacity[l, l_tilde]
                )
            else:
                return Constraint.Skip
        elif l in model.s_N and l_tilde in model.s_CP:
            if model.p_NCA[l, l_tilde]:
                return (
                    model.v_F_Capacity[l, l_tilde]
                    == model.p_sigma_Pipeline[l, l_tilde]
                    + sum(
                        model.p_delta_Pipeline[d] * (model.vb_y_Pipeline[l, l_tilde, d])
                        for d in model.s_D
                    )
                    + model.v_S_PipelineCapacity[l, l_tilde]
                )
            else:
                return Constraint.Skip
        elif l in model.s_N and l_tilde in model.s_K:
            if model.p_NKA[l, l_tilde]:
                return (
                    model.v_F_Capacity[l, l_tilde]
                    == model.p_sigma_Pipeline[l, l_tilde]
                    + sum(
                        model.p_delta_Pipeline[d] * (model.vb_y_Pipeline[l, l_tilde, d])
                        for d in model.s_D
                    )
                    + model.v_S_PipelineCapacity[l, l_tilde]
                )
            else:
                return Constraint.Skip
        elif l in model.s_N and l_tilde in model.s_S:
            if model.p_NSA[l, l_tilde]:
                return (
                    model.v_F_Capacity[l, l_tilde]
                    == model.p_sigma_Pipeline[l, l_tilde]
                    + sum(
                        model.p_delta_Pipeline[d]
                        * (
                            model.vb_y_Pipeline[l, l_tilde, d]
                            + model.vb_y_Pipeline[l_tilde, l, d]
                        )
                        for d in model.s_D
                    )
                    + model.v_S_PipelineCapacity[l, l_tilde]
                )
            else:
                return Constraint.Skip
        elif l in model.s_N and l_tilde in model.s_R:
            if model.p_NRA[l, l_tilde]:
                return (
                    model.v_F_Capacity[l, l_tilde]
                    == model.p_sigma_Pipeline[l, l_tilde]
                    + sum(
                        model.p_delta_Pipeline[d]
                        * (
                            model.vb_y_Pipeline[l, l_tilde, d]
                            + model.vb_y_Pipeline[l_tilde, l, d]
                        )
                        for d in model.s_D
                    )
                    + model.v_S_PipelineCapacity[l, l_tilde]
                )
            else:
                return Constraint.Skip
        elif l in model.s_N and l_tilde in model.s_O:
            if model.p_NOA[l, l_tilde]:
                return (
                    model.v_F_Capacity[l, l_tilde]
                    == model.p_sigma_Pipeline[l, l_tilde]
                    + sum(
                        model.p_delta_Pipeline[d] * (model.vb_y_Pipeline[l, l_tilde, d])
                        for d in model.s_D
                    )
                    + model.v_S_PipelineCapacity[l, l_tilde]
                )
            else:
                return Constraint.Skip
        elif l in model.s_F and l_tilde in model.s_CP:
            if model.p_FCA[l, l_tilde]:
                return (
                    model.v_F_Capacity[l, l_tilde]
                    == model.p_sigma_Pipeline[l, l_tilde]
                    + sum(
                        model.p_delta_Pipeline[d] * (model.vb_y_Pipeline[l, l_tilde, d])
                        for d in model.s_D
                    )
                    + model.v_S_PipelineCapacity[l, l_tilde]
                )
            else:
                return Constraint.Skip
        elif l in model.s_R and l_tilde in model.s_N:
            if model.p_RNA[l, l_tilde]:
                return (
                    model.v_F_Capacity[l, l_tilde]
                    == model.p_sigma_Pipeline[l, l_tilde]
                    + sum(
                        model.p_delta_Pipeline[d]
                        * (
                            model.vb_y_Pipeline[l, l_tilde, d]
                            + model.vb_y_Pipeline[l_tilde, l, d]
                        )
                        for d in model.s_D
                    )
                    + model.v_S_PipelineCapacity[l, l_tilde]
                )
            else:
                return Constraint.Skip
        elif l in model.s_R and l_tilde in model.s_CP:
            if model.p_RCA[l, l_tilde]:
                return (
                    model.v_F_Capacity[l, l_tilde]
                    == model.p_sigma_Pipeline[l, l_tilde]
                    + sum(
                        model.p_delta_Pipeline[d] * (model.vb_y_Pipeline[l, l_tilde, d])
                        for d in model.s_D
                    )
                    + model.v_S_PipelineCapacity[l, l_tilde]
                )
            else:
                return Constraint.Skip
        elif l in model.s_R and l_tilde in model.s_K:
            if model.p_RKA[l, l_tilde]:
                return (
                    model.v_F_Capacity[l, l_tilde]
                    == model.p_sigma_Pipeline[l, l_tilde]
                    + sum(
                        model.p_delta_Pipeline[d]
                        * (
                            model.vb_y_Pipeline[l, l_tilde, d]
                            + model.vb_y_Pipeline[l_tilde, l, d]
                        )
                        for d in model.s_D
                    )
                    + model.v_S_PipelineCapacity[l, l_tilde]
                )
            else:
                return Constraint.Skip
        elif l in model.s_S and l_tilde in model.s_N:
            if model.p_SNA[l, l_tilde]:
                return (
                    model.v_F_Capacity[l, l_tilde]
                    == model.p_sigma_Pipeline[l, l_tilde]
                    + sum(
                        model.p_delta_Pipeline[d]
                        * (
                            model.vb_y_Pipeline[l, l_tilde, d]
                            + model.vb_y_Pipeline[l_tilde, l, d]
                        )
                        for d in model.s_D
                    )
                    + model.v_S_PipelineCapacity[l, l_tilde]
                )
            else:
                return Constraint.Skip
        elif l in model.s_S and l_tilde in model.s_CP:
            if model.p_SCA[l, l_tilde]:
                return (
                    model.v_F_Capacity[l, l_tilde]
                    == model.p_sigma_Pipeline[l, l_tilde]
                    + sum(
                        model.p_delta_Pipeline[d]
                        * (
                            model.vb_y_Pipeline[l, l_tilde, d]
                            + model.vb_y_Pipeline[l_tilde, l, d]
                        )
                        for d in model.s_D
                    )
                    + model.v_S_PipelineCapacity[l, l_tilde]
                )
            else:
                return Constraint.Skip
        elif l in model.s_S and l_tilde in model.s_K:
            if model.p_SKA[l, l_tilde]:
                return (
                    model.v_F_Capacity[l, l_tilde]
                    == model.p_sigma_Pipeline[l, l_tilde]
                    + sum(
                        model.p_delta_Pipeline[d] * (model.vb_y_Pipeline[l, l_tilde, d])
                        for d in model.s_D
                    )
                    + model.v_S_PipelineCapacity[l, l_tilde]
                )
            else:
                return Constraint.Skip
        elif l in model.s_S and l_tilde in model.s_R:
            if model.p_SRA[l, l_tilde]:
                return (
                    model.v_F_Capacity[l, l_tilde]
                    == model.p_sigma_Pipeline[l, l_tilde]
                    + sum(
                        model.p_delta_Pipeline[d] * (model.vb_y_Pipeline[l, l_tilde, d])
                        for d in model.s_D
                    )
                    + model.v_S_PipelineCapacity[l, l_tilde]
                )
            else:
                return Constraint.Skip
        elif l in model.s_R and l_tilde in model.s_S:
            if model.p_RSA[l, l_tilde]:
                return (
                    model.v_F_Capacity[l, l_tilde]
                    == model.p_sigma_Pipeline[l, l_tilde]
                    + sum(
                        model.p_delta_Pipeline[d] * (model.vb_y_Pipeline[l, l_tilde, d])
                        for d in model.s_D
                    )
                    + model.v_S_PipelineCapacity[l, l_tilde]
                )
            else:
                return Constraint.Skip
        elif l in model.s_S and l_tilde in model.s_O:
            if model.p_SOA[l, l_tilde]:
                return (
                    model.v_F_Capacity[l, l_tilde]
                    == model.p_sigma_Pipeline[l, l_tilde]
                    + sum(
                        model.p_delta_Pipeline[d] * (model.vb_y_Pipeline[l, l_tilde, d])
                        for d in model.s_D
                    )
                    + model.v_S_PipelineCapacity[l, l_tilde]
                )
            else:
                return Constraint.Skip
        else:
            return Constraint.Skip

    model.PipelineCapacityExpansion = Constraint(
        model.s_L,
        model.s_L,
        rule=PipelineCapacityExpansionRule,
        doc="Pipeline capacity construction/expansion",
    )

    # model.PipelineCapacityExpansion['N03','N04'].pprint()

    # def BiDirectionalPipelineCapacityRestrictionRule(model,l,l_tilde,d):
    #     return (model.vb_y_Pipeline[l,l_tilde,d] + model.vb_y_Pipeline[l_tilde,l,d] <= 1)
    # model.BiDirectionalPipelineCapacityRestriction = Constraint(model.s_L,model.s_L,model.s_D,rule=BiDirectionalPipelineCapacityRestrictionRule, doc='Bi-directional pipeline capacity restriction')

    # model.BiDirectionalPipelineCapacityRestriction.pprint()

    def PipelineCapacityRule(model, l, l_tilde, t):
        if l in model.s_PP and l_tilde in model.s_CP:
            if model.p_PCA[l, l_tilde]:
                return model.v_F_Piped[l, l_tilde, t] <= model.v_F_Capacity[l, l_tilde]
            else:
                return Constraint.Skip
        elif l in model.s_PP and l_tilde in model.s_N:
            if model.p_PNA[l, l_tilde]:
                return model.v_F_Piped[l, l_tilde, t] <= model.v_F_Capacity[l, l_tilde]
            else:
                return Constraint.Skip
        elif l in model.s_PP and l_tilde in model.s_PP:
            if model.p_PPA[l, l_tilde]:
                return model.v_F_Piped[l, l_tilde, t] <= model.v_F_Capacity[l, l_tilde]
            else:
                return Constraint.Skip
        elif l in model.s_CP and l_tilde in model.s_N:
            if model.p_CNA[l, l_tilde]:
                return model.v_F_Piped[l, l_tilde, t] <= model.v_F_Capacity[l, l_tilde]
            else:
                return Constraint.Skip
        elif l in model.s_N and l_tilde in model.s_N:
            if model.p_NNA[l, l_tilde]:
                return model.v_F_Piped[l, l_tilde, t] <= model.v_F_Capacity[l, l_tilde]
            else:
                return Constraint.Skip
        elif l in model.s_N and l_tilde in model.s_CP:
            if model.p_NCA[l, l_tilde]:
                return model.v_F_Piped[l, l_tilde, t] <= model.v_F_Capacity[l, l_tilde]
            else:
                return Constraint.Skip
        elif l in model.s_N and l_tilde in model.s_K:
            if model.p_NKA[l, l_tilde]:
                return model.v_F_Piped[l, l_tilde, t] <= model.v_F_Capacity[l, l_tilde]
            else:
                return Constraint.Skip
        elif l in model.s_N and l_tilde in model.s_S:
            if model.p_NSA[l, l_tilde]:
                return model.v_F_Piped[l, l_tilde, t] <= model.v_F_Capacity[l, l_tilde]
            else:
                return Constraint.Skip
        elif l in model.s_N and l_tilde in model.s_R:
            if model.p_NRA[l, l_tilde]:
                return model.v_F_Piped[l, l_tilde, t] <= model.v_F_Capacity[l, l_tilde]
            else:
                return Constraint.Skip
        elif l in model.s_N and l_tilde in model.s_O:
            if model.p_NOA[l, l_tilde]:
                return model.v_F_Piped[l, l_tilde, t] <= model.v_F_Capacity[l, l_tilde]
            else:
                return Constraint.Skip
        elif l in model.s_F and l_tilde in model.s_CP:
            if model.p_FCA[l, l_tilde]:
                return model.v_F_Piped[l, l_tilde, t] <= model.v_F_Capacity[l, l_tilde]
            else:
                return Constraint.Skip
        elif l in model.s_R and l_tilde in model.s_CP:
            if model.p_RCA[l, l_tilde]:
                return model.v_F_Piped[l, l_tilde, t] <= model.v_F_Capacity[l, l_tilde]
            else:
                return Constraint.Skip
        elif l in model.s_R and l_tilde in model.s_N:
            if model.p_RNA[l, l_tilde]:
                return model.v_F_Piped[l, l_tilde, t] <= model.v_F_Capacity[l, l_tilde]
            else:
                return Constraint.Skip
        elif l in model.s_R and l_tilde in model.s_K:
            if model.p_RKA[l, l_tilde]:
                return model.v_F_Piped[l, l_tilde, t] <= model.v_F_Capacity[l, l_tilde]
            else:
                return Constraint.Skip
        elif l in model.s_S and l_tilde in model.s_N:
            if model.p_SNA[l, l_tilde]:
                return model.v_F_Piped[l, l_tilde, t] <= model.v_F_Capacity[l, l_tilde]
            else:
                return Constraint.Skip
        elif l in model.s_S and l_tilde in model.s_CP:
            if model.p_SCA[l, l_tilde]:
                return model.v_F_Piped[l, l_tilde, t] <= model.v_F_Capacity[l, l_tilde]
            else:
                return Constraint.Skip
        elif l in model.s_S and l_tilde in model.s_K:
            if model.p_SKA[l, l_tilde]:
                return model.v_F_Piped[l, l_tilde, t] <= model.v_F_Capacity[l, l_tilde]
            else:
                return Constraint.Skip
        elif l in model.s_S and l_tilde in model.s_R:
            if model.p_SRA[l, l_tilde]:
                return model.v_F_Piped[l, l_tilde, t] <= model.v_F_Capacity[l, l_tilde]
            else:
                return Constraint.Skip
        elif l in model.s_S and l_tilde in model.s_O:
            if model.p_SOA[l, l_tilde]:
                return model.v_F_Piped[l, l_tilde, t] <= model.v_F_Capacity[l, l_tilde]
            else:
                return Constraint.Skip
        else:
            return Constraint.Skip

    model.PipelineCapacity = Constraint(
        model.s_L,
        model.s_L,
        model.s_T,
        rule=PipelineCapacityRule,
        doc="Pipeline capacity",
    )

    # model.PipelineCapacity['R01','CP01','T01'].pprint()

    def StorageCapacityExpansionRule(model, s):
        return (
            model.v_X_Capacity[s]
            == model.p_sigma_Storage[s]
            + sum(
                model.p_delta_Storage[c] * model.vb_y_Storage[s, c] for c in model.s_C
            )
            + model.v_S_StorageCapacity[s]
        )

    model.StorageCapacityExpansion = Constraint(
        model.s_S,
        rule=StorageCapacityExpansionRule,
        doc="Storage capacity construction/expansion",
    )

    # model.StorageCapacityExpansion.pprint()

    def StorageCapacityRule(model, s, t):
        return model.v_L_Storage[s, t] <= model.v_X_Capacity[s]

    model.StorageCapacity = Constraint(
        model.s_S, model.s_T, rule=StorageCapacityRule, doc="Storage capacity"
    )

    # model.StorageCapacity.pprint()

    def DisposalCapacityExpansionRule(model, k):
        return (
            model.v_D_Capacity[k]
            == model.p_sigma_Disposal[k]
            + sum(
                model.p_delta_Disposal[i] * model.vb_y_Disposal[k, i] for i in model.s_I
            )
            + model.v_S_DisposalCapacity[k]
        )

    model.DisposalCapacityExpansion = Constraint(
        model.s_K,
        rule=DisposalCapacityExpansionRule,
        doc="Disposal capacity construction/expansion",
    )

    # model.DisposalCapacityExpansion1.pprint()

    def DisposalCapacityRule(model, k, t):
        return (
            sum(model.v_F_Piped[n, k, t] for n in model.s_N if model.p_NKA[n, k])
            + sum(model.v_F_Piped[s, k, t] for s in model.s_S if model.p_SKA[s, k])
            + sum(model.v_F_Trucked[s, k, t] for s in model.s_S if model.p_SKT[s, k])
            + sum(model.v_F_Trucked[p, k, t] for p in model.s_PP if model.p_PKT[p, k])
            + sum(model.v_F_Trucked[p, k, t] for p in model.s_CP if model.p_CKT[p, k])
            + sum(model.v_F_Trucked[r, k, t] for r in model.s_R if model.p_RKT[r, k])
            <= model.v_D_Capacity[k]
        )

    model.DisposalCapacity = Constraint(
        model.s_K, model.s_T, rule=DisposalCapacityRule, doc="Disposal capacity"
    )

    # model.DisposalCapacity.pprint()

    def TreatmentCapacityExpansionRule(model, r):
        return (
            model.v_T_Capacity[r]
            == model.p_sigma_Treatment[r]
            + sum(
                model.p_delta_Treatment[j] * model.vb_y_Treatment[r, j]
                for j in model.s_J
            )
            + model.v_S_TreatmentCapacity[r]
        )

    model.TreatmentCapacityExpansion = Constraint(
        model.s_R,
        rule=TreatmentCapacityExpansionRule,
        doc="Treatment capacity construction/expansion",
    )

    # model.TreatmentCapacityExpansion.pprint()

    def TreatmentCapacityRule(model, r, t):
        return (
            sum(model.v_F_Piped[n, r, t] for n in model.s_N if model.p_NRA[n, r])
            + sum(model.v_F_Piped[s, r, t] for s in model.s_S if model.p_SRA[s, r])
            + sum(model.v_F_Trucked[p, r, t] for p in model.s_PP if model.p_PRT[p, r])
            + sum(model.v_F_Trucked[p, r, t] for p in model.s_CP if model.p_CRT[p, r])
            <= model.v_T_Capacity[r]
        )

    model.TreatmentCapacity = Constraint(
        model.s_R, model.s_T, rule=TreatmentCapacityRule, doc="Treatment capacity"
    )

    # model.TreatmentCapacity.pprint()

    def TreatmentBalanceRule(model, r, t):
        return model.p_epsilon_Treatment[r] * (
            sum(model.v_F_Piped[n, r, t] for n in model.s_N if model.p_NRA[n, r])
            + sum(model.v_F_Piped[s, r, t] for s in model.s_S if model.p_SRA[s, r])
            + sum(model.v_F_Trucked[p, r, t] for p in model.s_PP if model.p_PRT[p, r])
            + sum(model.v_F_Trucked[p, r, t] for p in model.s_CP if model.p_CRT[p, r])
        ) == sum(
            model.v_F_Piped[r, p, t] for p in model.s_CP if model.p_RCA[r, p]
        ) + sum(
            model.v_F_Piped[r, s, t] for s in model.s_S if model.p_RSA[r, s]
        )

    model.TreatmentBalance = Constraint(
        model.s_R, model.s_T, rule=TreatmentBalanceRule, doc="Treatment balance"
    )

    # model.TreatmentBalance.pprint()

    def BeneficialReuseCapacityRule(model, o, t):
        return (
            sum(model.v_F_Piped[n, o, t] for n in model.s_N if model.p_NOA[n, o])
            + sum(model.v_F_Piped[s, o, t] for s in model.s_S if model.p_SOA[s, o])
            + sum(model.v_F_Trucked[p, o, t] for p in model.s_PP if model.p_POT[p, o])
            <= model.p_sigma_Reuse[o] + model.v_S_ReuseCapacity[o]
        )

    model.BeneficialReuseCapacity = Constraint(
        model.s_O,
        model.s_T,
        rule=BeneficialReuseCapacityRule,
        doc="Beneficial reuse capacity",
    )

    # model.BeneficialReuseCapacity.pprint()

    # COMMENT: Beneficial reuse capacity constraint has not been tested yet

    def FreshSourcingCostRule(model, f, p, t):
        if f in model.s_F and p in model.s_CP:
            if model.p_FCA[f, p]:
                return (
                    model.v_C_Sourced[f, p, t]
                    == (model.v_F_Sourced[f, p, t] + model.v_F_Trucked[f, p, t])
                    * model.p_pi_Sourcing[f]
                )
            elif model.p_FCT[f, p]:
                return (
                    model.v_C_Sourced[f, p, t]
                    == (model.v_F_Sourced[f, p, t] + model.v_F_Trucked[f, p, t])
                    * model.p_pi_Sourcing[f]
                )
            else:
                return Constraint.Skip
        else:
            return Constraint.Skip

    #                    return (model.v_C_Sourced[f,p,t] == (model.v_F_Sourced[f,p,t] + model.v_F_Trucked[f,p,t])* model.p_pi_Sourcing[f])
    model.FreshSourcingCost = Constraint(
        model.s_F,
        model.s_CP,
        model.s_T,
        rule=FreshSourcingCostRule,
        doc="Fresh sourcing cost",
    )

    # model.FreshSourcingCost.pprint()

    def TotalFreshSourcingCostRule(model):
        return model.v_C_TotalSourced == sum(
            sum(
                sum(model.v_C_Sourced[f, p, t] for f in model.s_F if model.p_FCA[f, p])
                for p in model.s_CP
            )
            for t in model.s_T
        )

    model.TotalFreshSourcingCost = Constraint(
        rule=TotalFreshSourcingCostRule, doc="Total fresh sourcing cost"
    )

    # model.TotalFreshSourcingCost.pprint()

    def TotalFreshSourcingVolumeRule(model):
        return model.v_F_TotalSourced == sum(
            sum(
                sum(model.v_F_Sourced[f, p, t] for f in model.s_F if model.p_FCA[f, p])
                for p in model.s_CP
            )
            for t in model.s_T
        ) + sum(
            sum(
                sum(model.v_F_Trucked[f, p, t] for f in model.s_F if model.p_FCT[f, p])
                for p in model.s_CP
            )
            for t in model.s_T
        )

    model.TotalFreshSourcingVolume = Constraint(
        rule=TotalFreshSourcingVolumeRule, doc="Total fresh sourcing volume"
    )

    # model.TotalFreshSourcingVolume.pprint()

    def DisposalCostRule(model, k, t):
        return (
            model.v_C_Disposal[k, t]
            == (
                sum(model.v_F_Piped[n, k, t] for n in model.s_N if model.p_NKA[n, k])
                + sum(model.v_F_Piped[r, k, t] for r in model.s_R if model.p_RKA[r, k])
                + sum(model.v_F_Piped[s, k, t] for s in model.s_S if model.p_SKA[s, k])
                + sum(
                    model.v_F_Trucked[p, k, t] for p in model.s_PP if model.p_PKT[p, k]
                )
                + sum(
                    model.v_F_Trucked[p, k, t] for p in model.s_CP if model.p_CKT[p, k]
                )
                + sum(
                    model.v_F_Trucked[s, k, t] for s in model.s_S if model.p_SKT[s, k]
                )
                + sum(
                    model.v_F_Trucked[r, k, t] for r in model.s_R if model.p_RKT[r, k]
                )
            )
            * model.p_pi_Disposal[k]
        )

    model.DisposalCost = Constraint(
        model.s_K, model.s_T, rule=DisposalCostRule, doc="Disposal cost"
    )

    # model.DisposalCost.pprint()

    def TotalDisposalCostRule(model):
        return model.v_C_TotalDisposal == sum(
            sum(model.v_C_Disposal[k, t] for k in model.s_K) for t in model.s_T
        )

    model.TotalDisposalCost = Constraint(
        rule=TotalDisposalCostRule, doc="Total disposal cost"
    )

    # model.TotalDisposalCost.pprint()

    def TotalDisposalVolumeRule(model):
        return model.v_F_TotalDisposed == (
            sum(
                sum(sum(model.v_F_Piped[l, k, t] for l in model.s_L) for k in model.s_K)
                for t in model.s_T
            )
            + sum(
                sum(
                    sum(model.v_F_Trucked[l, k, t] for l in model.s_L)
                    for k in model.s_K
                )
                for t in model.s_T
            )
        )

    model.TotalDisposalVolume = Constraint(
        rule=TotalDisposalVolumeRule, doc="Total disposal volume"
    )

    # model.TotalDisposalVolume.pprint()

    def TreatmentCostRule(model, r, t):
        return (
            model.v_C_Treatment[r, t]
            == (
                sum(model.v_F_Piped[n, r, t] for n in model.s_N if model.p_NRA[n, r])
                + sum(model.v_F_Piped[s, r, t] for s in model.s_S if model.p_SRA[s, r])
                + sum(
                    model.v_F_Trucked[p, r, t] for p in model.s_PP if model.p_PRT[p, r]
                )
                + sum(
                    model.v_F_Trucked[p, r, t] for p in model.s_CP if model.p_CRT[p, r]
                )
            )
            * model.p_pi_Treatment[r]
        )

    model.TreatmentCost = Constraint(
        model.s_R, model.s_T, rule=TreatmentCostRule, doc="Treatment cost"
    )

    # model.TreatmentCost.pprint()

    def TotalTreatmentCostRule(model):
        return model.v_C_TotalTreatment == sum(
            sum(model.v_C_Treatment[r, t] for r in model.s_R) for t in model.s_T
        )

    model.TotalTreatmentCost = Constraint(
        rule=TotalTreatmentCostRule, doc="Total treatment cost"
    )

    # model.TotalTreatmentCost.pprint()

    def CompletionsReuseCostRule(
        model,
        p,
        t,
    ):
        return model.v_C_Reuse[p, t] == (
            (
                sum(model.v_F_Piped[n, p, t] for n in model.s_N if model.p_NCA[n, p])
                + sum(
                    model.v_F_Piped[p_tilde, p, t]
                    for p_tilde in model.s_PP
                    if model.p_PCA[p_tilde, p]
                )
                + sum(
                    model.v_F_Piped[p_tilde, p, t]
                    for p_tilde in model.s_CP
                    if model.p_CCA[p_tilde, p]
                )
                + sum(model.v_F_Piped[s, p, t] for s in model.s_S if model.p_SCA[s, p])
                + sum(model.v_F_Piped[r, p, t] for r in model.s_R if model.p_RCA[r, p])
                + sum(
                    model.v_F_Trucked[p_tilde, p, t]
                    for p_tilde in model.s_PP
                    if model.p_PCT[p_tilde, p]
                )
                + sum(
                    model.v_F_Trucked[p_tilde, p, t]
                    for p_tilde in model.s_CP
                    if model.p_CCT[p_tilde, p]
                )
                + sum(
                    model.v_F_Trucked[s, p, t] for s in model.s_S if model.p_SCT[s, p]
                )
            )
            * model.p_pi_Reuse[p]
        )

    model.CompletionsReuseCost = Constraint(
        model.s_CP,
        model.s_T,
        rule=CompletionsReuseCostRule,
        doc="Reuse completions cost",
    )

    # model.CompletionsReuseCost.pprint()

    def TotalCompletionsReuseCostRule(model):
        return model.v_C_TotalReuse == sum(
            sum(model.v_C_Reuse[p, t] for p in model.s_CP) for t in model.s_T
        )

    model.TotalCompletionsReuseCost = Constraint(
        rule=TotalCompletionsReuseCostRule, doc="Total completions reuse cost"
    )

    def TotalReuseVolumeRule(model):
        return model.v_F_TotalReused == sum(
            sum(
                sum(model.v_F_Piped[n, p, t] for n in model.s_N if model.p_NCA[n, p])
                + sum(
                    model.v_F_Piped[p_tilde, p, t]
                    for p_tilde in model.s_PP
                    if model.p_PCA[p_tilde, p]
                )
                + sum(
                    model.v_F_Piped[p_tilde, p, t]
                    for p_tilde in model.s_CP
                    if model.p_CCA[p_tilde, p]
                )
                + sum(model.v_F_Piped[s, p, t] for s in model.s_S if model.p_SCA[s, p])
                + sum(model.v_F_Piped[r, p, t] for r in model.s_R if model.p_RCA[r, p])
                + sum(
                    model.v_F_Trucked[p_tilde, p, t]
                    for p_tilde in model.s_PP
                    if model.p_PCT[p_tilde, p]
                )
                + sum(
                    model.v_F_Trucked[p_tilde, p, t]
                    for p_tilde in model.s_CP
                    if model.p_CCT[p_tilde, p]
                )
                + sum(
                    model.v_F_Trucked[s, p, t] for s in model.s_S if model.p_SCT[s, p]
                )
                for p in model.s_CP
            )
            for t in model.s_T
        )

    model.TotalReuseVolume = Constraint(
        rule=TotalReuseVolumeRule, doc="Total reuse volume"
    )

    # model.TotalCompletionsReuseCost.pprint()

    def PipingCostRule(model, l, l_tilde, t):
        if l in model.s_PP and l_tilde in model.s_CP:
            if model.p_PCA[l, l_tilde]:
                return (
                    model.v_C_Piped[l, l_tilde, t]
                    == model.v_F_Piped[l, l_tilde, t] * model.p_pi_Pipeline[l, l_tilde]
                )
            else:
                return Constraint.Skip
        elif l in model.s_PP and l_tilde in model.s_N:
            if model.p_PNA[l, l_tilde]:
                return (
                    model.v_C_Piped[l, l_tilde, t]
                    == model.v_F_Piped[l, l_tilde, t] * model.p_pi_Pipeline[l, l_tilde]
                )
            else:
                return Constraint.Skip
        elif l in model.s_PP and l_tilde in model.s_PP:
            if model.p_PPA[l, l_tilde]:
                return (
                    model.v_C_Piped[l, l_tilde, t]
                    == model.v_F_Piped[l, l_tilde, t] * model.p_pi_Pipeline[l, l_tilde]
                )
            else:
                return Constraint.Skip
        elif l in model.s_CP and l_tilde in model.s_N:
            if model.p_CNA[l, l_tilde]:
                return (
                    model.v_C_Piped[l, l_tilde, t]
                    == model.v_F_Piped[l, l_tilde, t] * model.p_pi_Pipeline[l, l_tilde]
                )
            else:
                return Constraint.Skip
        elif l in model.s_CP and l_tilde in model.s_CP:
            if model.p_CCA[l, l_tilde]:
                return (
                    model.v_C_Piped[l, l_tilde, t]
                    == model.v_F_Piped[l, l_tilde, t] * model.p_pi_Pipeline[l, l_tilde]
                )
            else:
                return Constraint.Skip
        elif l in model.s_N and l_tilde in model.s_N:
            if model.p_NNA[l, l_tilde]:
                return (
                    model.v_C_Piped[l, l_tilde, t]
                    == model.v_F_Piped[l, l_tilde, t] * model.p_pi_Pipeline[l, l_tilde]
                )
            else:
                return Constraint.Skip
        elif l in model.s_N and l_tilde in model.s_CP:
            if model.p_NCA[l, l_tilde]:
                return (
                    model.v_C_Piped[l, l_tilde, t]
                    == model.v_F_Piped[l, l_tilde, t] * model.p_pi_Pipeline[l, l_tilde]
                )
            else:
                return Constraint.Skip
        elif l in model.s_N and l_tilde in model.s_K:
            if model.p_NKA[l, l_tilde]:
                return (
                    model.v_C_Piped[l, l_tilde, t]
                    == model.v_F_Piped[l, l_tilde, t] * model.p_pi_Pipeline[l, l_tilde]
                )
            else:
                return Constraint.Skip
        elif l in model.s_N and l_tilde in model.s_S:
            if model.p_NSA[l, l_tilde]:
                return (
                    model.v_C_Piped[l, l_tilde, t]
                    == model.v_F_Piped[l, l_tilde, t] * model.p_pi_Pipeline[l, l_tilde]
                )
            else:
                return Constraint.Skip
        elif l in model.s_N and l_tilde in model.s_R:
            if model.p_NRA[l, l_tilde]:
                return (
                    model.v_C_Piped[l, l_tilde, t]
                    == model.v_F_Piped[l, l_tilde, t] * model.p_pi_Pipeline[l, l_tilde]
                )
            else:
                return Constraint.Skip
        elif l in model.s_N and l_tilde in model.s_O:
            if model.p_NOA[l, l_tilde]:
                return (
                    model.v_C_Piped[l, l_tilde, t]
                    == model.v_F_Piped[l, l_tilde, t] * model.p_pi_Pipeline[l, l_tilde]
                )
            else:
                return Constraint.Skip
        elif l in model.s_F and l_tilde in model.s_CP:
            if model.p_FCA[l, l_tilde]:
                return (
                    model.v_C_Piped[l, l_tilde, t]
                    == model.v_F_Sourced[l, l_tilde, t]
                    * model.p_pi_Pipeline[l, l_tilde]
                )
            else:
                return Constraint.Skip
        elif l in model.s_R and l_tilde in model.s_N:
            if model.p_RNA[l, l_tilde]:
                return (
                    model.v_C_Piped[l, l_tilde, t]
                    == model.v_F_Piped[l, l_tilde, t] * model.p_pi_Pipeline[l, l_tilde]
                )
            else:
                return Constraint.Skip
        elif l in model.s_R and l_tilde in model.s_CP:
            if model.p_RCA[l, l_tilde]:
                return (
                    model.v_C_Piped[l, l_tilde, t]
                    == model.v_F_Piped[l, l_tilde, t] * model.p_pi_Pipeline[l, l_tilde]
                )
            else:
                return Constraint.Skip
        elif l in model.s_R and l_tilde in model.s_K:
            if model.p_RKA[l, l_tilde]:
                return (
                    model.v_C_Piped[l, l_tilde, t]
                    == model.v_F_Piped[l, l_tilde, t] * model.p_pi_Pipeline[l, l_tilde]
                )
            else:
                return Constraint.Skip
        elif l in model.s_S and l_tilde in model.s_N:
            if model.p_SNA[l, l_tilde]:
                return (
                    model.v_C_Piped[l, l_tilde, t]
                    == model.v_F_Piped[l, l_tilde, t] * model.p_pi_Pipeline[l, l_tilde]
                )
            else:
                return Constraint.Skip
        elif l in model.s_S and l_tilde in model.s_K:
            if model.p_SKA[l, l_tilde]:
                return (
                    model.v_C_Piped[l, l_tilde, t]
                    == model.v_F_Piped[l, l_tilde, t] * model.p_pi_Pipeline[l, l_tilde]
                )
            else:
                return Constraint.Skip
        elif l in model.s_S and l_tilde in model.s_R:
            if model.p_SRA[l, l_tilde]:
                return (
                    model.v_C_Piped[l, l_tilde, t]
                    == model.v_F_Piped[l, l_tilde, t] * model.p_pi_Pipeline[l, l_tilde]
                )
            else:
                return Constraint.Skip
        elif l in model.s_S and l_tilde in model.s_O:
            if model.p_SOA[l, l_tilde]:
                return (
                    model.v_C_Piped[l, l_tilde, t]
                    == model.v_F_Piped[l, l_tilde, t] * model.p_pi_Pipeline[l, l_tilde]
                )
            else:
                return Constraint.Skip
        else:
            return Constraint.Skip

    model.PipingCost = Constraint(
        model.s_L, model.s_L, model.s_T, rule=PipingCostRule, doc="Piping cost"
    )

    # model.PipingCost.pprint()

    def TotalPipingCostRule(model):
        return model.v_C_TotalPiping == (
            sum(
                sum(
                    sum(
                        model.v_C_Piped[p, p_tilde, t]
                        for p in model.s_PP
                        if model.p_PCA[p, p_tilde]
                    )
                    for p_tilde in model.s_CP
                )
                + sum(
                    sum(
                        model.v_C_Piped[p, n, t]
                        for p in model.s_PP
                        if model.p_PNA[p, n]
                    )
                    for n in model.s_N
                )
                + sum(
                    sum(
                        model.v_C_Piped[p, p_tilde, t]
                        for p in model.s_PP
                        if model.p_PPA[p, p_tilde]
                    )
                    for p_tilde in model.s_PP
                )
                + sum(
                    sum(
                        model.v_C_Piped[p, p_tilde, t]
                        for p in model.s_CP
                        if model.p_CCA[p, p_tilde]
                    )
                    for p_tilde in model.s_CP
                )
                + sum(
                    sum(
                        model.v_C_Piped[p, n, t]
                        for p in model.s_CP
                        if model.p_CNA[p, n]
                    )
                    for n in model.s_N
                )
                + sum(
                    sum(
                        model.v_C_Piped[n, n_tilde, t]
                        for n in model.s_N
                        if model.p_NNA[n, n_tilde]
                    )
                    for n_tilde in model.s_N
                )
                + sum(
                    sum(
                        model.v_C_Piped[n, p, t] for n in model.s_N if model.p_NCA[n, p]
                    )
                    for p in model.s_CP
                )
                + sum(
                    sum(
                        model.v_C_Piped[n, k, t] for n in model.s_N if model.p_NKA[n, k]
                    )
                    for k in model.s_K
                )
                + sum(
                    sum(
                        model.v_C_Piped[n, s, t] for n in model.s_N if model.p_NSA[n, s]
                    )
                    for s in model.s_S
                )
                + sum(
                    sum(
                        model.v_C_Piped[n, r, t] for n in model.s_N if model.p_NRA[n, r]
                    )
                    for r in model.s_R
                )
                + sum(
                    sum(
                        model.v_C_Piped[n, o, t] for n in model.s_N if model.p_NOA[n, o]
                    )
                    for o in model.s_O
                )
                + sum(
                    sum(
                        model.v_C_Piped[f, p, t] for f in model.s_F if model.p_FCA[f, p]
                    )
                    for p in model.s_CP
                )
                + sum(
                    sum(
                        model.v_C_Piped[r, n, t] for r in model.s_R if model.p_RNA[r, n]
                    )
                    for n in model.s_N
                )
                + sum(
                    sum(
                        model.v_C_Piped[r, p, t] for r in model.s_R if model.p_RCA[r, p]
                    )
                    for p in model.s_CP
                )
                + sum(
                    sum(
                        model.v_C_Piped[r, k, t] for r in model.s_R if model.p_RKA[r, k]
                    )
                    for k in model.s_K
                )
                + sum(
                    sum(
                        model.v_C_Piped[s, n, t] for s in model.s_S if model.p_SNA[s, n]
                    )
                    for n in model.s_N
                )
                + sum(
                    sum(
                        model.v_C_Piped[s, r, t] for s in model.s_S if model.p_SRA[s, r]
                    )
                    for r in model.s_R
                )
                + sum(
                    sum(
                        model.v_C_Piped[s, o, t] for s in model.s_S if model.p_SOA[s, o]
                    )
                    for o in model.s_O
                )
                + sum(
                    sum(
                        model.v_C_Piped[f, p, t] for f in model.s_F if model.p_FCA[f, p]
                    )
                    for p in model.s_CP
                )
                for t in model.s_T
            )
        )

    model.TotalPipingCost = Constraint(
        rule=TotalPipingCostRule, doc="Total piping cost"
    )

    # model.TotalPipingCost.pprint()

    def StorageDepositCostRule(model, s, t):
        return model.v_C_Storage[s, t] == (
            (
                sum(model.v_F_Piped[n, s, t] for n in model.s_N if model.p_NSA[n, s])
                + sum(model.v_F_Piped[r, s, t] for r in model.s_R if model.p_RSA[r, s])
                + sum(
                    model.v_F_Trucked[p, s, t] for p in model.s_PP if model.p_PST[p, s]
                )
                + sum(
                    model.v_F_Trucked[p, s, t] for p in model.s_CP if model.p_CST[p, s]
                )
            )
            * model.p_pi_Storage[s]
        )

    model.StorageDepositCost = Constraint(
        model.s_S, model.s_T, rule=StorageDepositCostRule, doc="Storage deposit cost"
    )

    # model.StorageDepositCost.pprint()

    def TotalStorageCostRule(model):
        return model.v_C_TotalStorage == sum(
            sum(model.v_C_Storage[s, t] for s in model.s_S) for t in model.s_T
        )

    model.TotalStorageCost = Constraint(
        rule=TotalStorageCostRule, doc="Total storage deposit cost"
    )

    # model.TotalStorageCost.pprint()

    def StorageWithdrawalCreditRule(model, s, t):
        return model.v_R_Storage[s, t] == (
            (
                sum(model.v_F_Piped[s, n, t] for n in model.s_N if model.p_SNA[s, n])
                + sum(model.v_F_Piped[s, p, t] for p in model.s_CP if model.p_SCA[s, p])
                + sum(model.v_F_Piped[s, k, t] for k in model.s_K if model.p_SKA[s, k])
                + sum(model.v_F_Piped[s, r, t] for r in model.s_R if model.p_SRA[s, r])
                + sum(model.v_F_Piped[s, o, t] for o in model.s_O if model.p_SOA[s, o])
                + sum(
                    model.v_F_Trucked[s, p, t] for p in model.s_CP if model.p_SCT[s, p]
                )
                + sum(
                    model.v_F_Trucked[s, k, t] for k in model.s_K if model.p_SKT[s, k]
                )
            )
            * model.p_rho_Storage[s]
        )

    model.StorageWithdrawalCredit = Constraint(
        model.s_S,
        model.s_T,
        rule=StorageWithdrawalCreditRule,
        doc="Storage withdrawal credit",
    )

    # model.StorageWithdrawalCredit.pprint()

    def TotalStorageWithdrawalCreditRule(model):
        return model.v_R_TotalStorage == sum(
            sum(model.v_R_Storage[s, t] for s in model.s_S) for t in model.s_T
        )

    model.TotalStorageWithdrawalCredit = Constraint(
        rule=TotalStorageWithdrawalCreditRule, doc="Total storage withdrawal credit"
    )

    # model.TotalStorageWithdrawalCredit.pprint()

    def TruckingCostRule(model, l, l_tilde, t):
        if l in model.s_PP and l_tilde in model.s_CP:
            if model.p_PCT[l, l_tilde]:
                return (
                    model.v_C_Trucked[l, l_tilde, t]
                    == model.v_F_Trucked[l, l_tilde, t]
                    * 1
                    / model.p_delta_Truck
                    * model.p_tau_Trucking[l, l_tilde]
                    * model.p_pi_Trucking[l]
                )
            else:
                return Constraint.Skip
        elif l in model.s_F and l_tilde in model.s_CP:
            if model.p_FCT[l, l_tilde]:
                return (
                    model.v_C_Trucked[l, l_tilde, t]
                    == model.v_F_Trucked[l, l_tilde, t]
                    * 1
                    / model.p_delta_Truck
                    * model.p_tau_Trucking[l, l_tilde]
                    * model.p_pi_Trucking[l]
                )
            else:
                return Constraint.Skip
        elif l in model.s_PP and l_tilde in model.s_K:
            if model.p_PKT[l, l_tilde]:
                return (
                    model.v_C_Trucked[l, l_tilde, t]
                    == model.v_F_Trucked[l, l_tilde, t]
                    * 1
                    / model.p_delta_Truck
                    * model.p_tau_Trucking[l, l_tilde]
                    * model.p_pi_Trucking[l]
                )
            else:
                return Constraint.Skip
        elif l in model.s_PP and l_tilde in model.s_S:
            if model.p_PST[l, l_tilde]:
                return (
                    model.v_C_Trucked[l, l_tilde, t]
                    == model.v_F_Trucked[l, l_tilde, t]
                    * 1
                    / model.p_delta_Truck
                    * model.p_tau_Trucking[l, l_tilde]
                    * model.p_pi_Trucking[l]
                )
            else:
                return Constraint.Skip
        elif l in model.s_PP and l_tilde in model.s_R:
            if model.p_PRT[l, l_tilde]:
                return (
                    model.v_C_Trucked[l, l_tilde, t]
                    == model.v_F_Trucked[l, l_tilde, t]
                    * 1
                    / model.p_delta_Truck
                    * model.p_tau_Trucking[l, l_tilde]
                    * model.p_pi_Trucking[l]
                )
            else:
                return Constraint.Skip
        elif l in model.s_PP and l_tilde in model.s_O:
            if model.p_POT[l, l_tilde]:
                return (
                    model.v_C_Trucked[l, l_tilde, t]
                    == model.v_F_Trucked[l, l_tilde, t]
                    * 1
                    / model.p_delta_Truck
                    * model.p_tau_Trucking[l, l_tilde]
                    * model.p_pi_Trucking[l]
                )
            else:
                return Constraint.Skip
        elif l in model.s_CP and l_tilde in model.s_K:
            if model.p_CKT[l, l_tilde]:
                return (
                    model.v_C_Trucked[l, l_tilde, t]
                    == model.v_F_Trucked[l, l_tilde, t]
                    * 1
                    / model.p_delta_Truck
                    * model.p_tau_Trucking[l, l_tilde]
                    * model.p_pi_Trucking[l]
                )
            else:
                return Constraint.Skip
        elif l in model.s_CP and l_tilde in model.s_S:
            if model.p_CST[l, l_tilde]:
                return (
                    model.v_C_Trucked[l, l_tilde, t]
                    == model.v_F_Trucked[l, l_tilde, t]
                    * 1
                    / model.p_delta_Truck
                    * model.p_tau_Trucking[l, l_tilde]
                    * model.p_pi_Trucking[l]
                )
            else:
                return Constraint.Skip
        elif l in model.s_CP and l_tilde in model.s_R:
            if model.p_CRT[l, l_tilde]:
                return (
                    model.v_C_Trucked[l, l_tilde, t]
                    == model.v_F_Trucked[l, l_tilde, t]
                    * 1
                    / model.p_delta_Truck
                    * model.p_tau_Trucking[l, l_tilde]
                    * model.p_pi_Trucking[l]
                )
            else:
                return Constraint.Skip
        elif l in model.s_CP and l_tilde in model.s_CP:
            if model.p_CCT[l, l_tilde]:
                return (
                    model.v_C_Trucked[l, l_tilde, t]
                    == model.v_F_Trucked[l, l_tilde, t]
                    * 1
                    / model.p_delta_Truck
                    * model.p_tau_Trucking[l, l_tilde]
                    * model.p_pi_Trucking[l]
                )
            else:
                return Constraint.Skip
        elif l in model.s_S and l_tilde in model.s_CP:
            if model.p_SCT[l, l_tilde]:
                return (
                    model.v_C_Trucked[l, l_tilde, t]
                    == model.v_F_Trucked[l, l_tilde, t]
                    * 1
                    / model.p_delta_Truck
                    * model.p_tau_Trucking[l, l_tilde]
                    * model.p_pi_Trucking[l]
                )
            else:
                return Constraint.Skip
        elif l in model.s_S and l_tilde in model.s_K:
            if model.p_SKT[l, l_tilde]:
                return (
                    model.v_C_Trucked[l, l_tilde, t]
                    == model.v_F_Trucked[l, l_tilde, t]
                    * 1
                    / model.p_delta_Truck
                    * model.p_tau_Trucking[l, l_tilde]
                    * model.p_pi_Trucking[l]
                )
            else:
                return Constraint.Skip
        elif l in model.s_R and l_tilde in model.s_K:
            if model.p_RKT[l, l_tilde]:
                return (
                    model.v_C_Trucked[l, l_tilde, t]
                    == model.v_F_Trucked[l, l_tilde, t]
                    * 1
                    / model.p_delta_Truck
                    * model.p_tau_Trucking[l, l_tilde]
                    * model.p_pi_Trucking[l]
                )
            else:
                return Constraint.Skip
        else:
            return Constraint.Skip

    model.TruckingCost = Constraint(
        model.s_L, model.s_L, model.s_T, rule=TruckingCostRule, doc="Trucking cost"
    )

    # model.TruckingCost.pprint()

    def TotalTruckingCostRule(model):
        return model.v_C_TotalTrucking == (
            sum(
                sum(
                    sum(
                        model.v_C_Trucked[p, p_tilde, t]
                        for p in model.s_PP
                        if model.p_PCT[p, p_tilde]
                    )
                    for p_tilde in model.s_CP
                )
                + sum(
                    sum(
                        model.v_C_Trucked[p, k, t]
                        for p in model.s_PP
                        if model.p_PKT[p, k]
                    )
                    for k in model.s_K
                )
                + sum(
                    sum(
                        model.v_C_Trucked[p, s, t]
                        for p in model.s_PP
                        if model.p_PST[p, s]
                    )
                    for s in model.s_S
                )
                + sum(
                    sum(
                        model.v_C_Trucked[p, r, t]
                        for p in model.s_PP
                        if model.p_PRT[p, r]
                    )
                    for r in model.s_R
                )
                + sum(
                    sum(
                        model.v_C_Trucked[p, o, t]
                        for p in model.s_PP
                        if model.p_POT[p, o]
                    )
                    for o in model.s_O
                )
                + sum(
                    sum(
                        model.v_C_Trucked[p, k, t]
                        for p in model.s_CP
                        if model.p_CKT[p, k]
                    )
                    for k in model.s_K
                )
                + sum(
                    sum(
                        model.v_C_Trucked[p, s, t]
                        for p in model.s_CP
                        if model.p_CST[p, s]
                    )
                    for s in model.s_S
                )
                + sum(
                    sum(
                        model.v_C_Trucked[p, r, t]
                        for p in model.s_CP
                        if model.p_CRT[p, r]
                    )
                    for r in model.s_R
                )
                + sum(
                    sum(
                        model.v_C_Trucked[p, p_tilde, t]
                        for p in model.s_CP
                        if model.p_CCT[p, p_tilde]
                    )
                    for p_tilde in model.s_CP
                )
                + sum(
                    sum(
                        model.v_C_Trucked[s, p, t]
                        for s in model.s_S
                        if model.p_SCT[s, p]
                    )
                    for p in model.s_CP
                )
                + sum(
                    sum(
                        model.v_C_Trucked[s, k, t]
                        for s in model.s_S
                        if model.p_SKT[s, k]
                    )
                    for k in model.s_K
                )
                + sum(
                    sum(
                        model.v_C_Trucked[r, k, t]
                        for r in model.s_R
                        if model.p_RKT[r, k]
                    )
                    for k in model.s_K
                )
                + sum(
                    sum(
                        model.v_C_Trucked[f, p, t]
                        for f in model.s_F
                        if model.p_FCT[f, p]
                    )
                    for p in model.s_CP
                )
                for t in model.s_T
            )
        )

    model.TotalTruckingCost = Constraint(
        rule=TotalTruckingCostRule, doc="Total trucking cost"
    )

    # model.TotalTruckingCost.pprint()

    def TotalTruckingVolumeRule(model):
        return model.v_F_TotalTrucked == sum(
            sum(
                sum(
                    model.v_F_Trucked[p, p_tilde, t]
                    for p in model.s_PP
                    if model.p_PCT[p, p_tilde]
                )
                for p_tilde in model.s_CP
            )
            + sum(
                sum(model.v_F_Trucked[p, k, t] for p in model.s_PP if model.p_PKT[p, k])
                for k in model.s_K
            )
            + sum(
                sum(model.v_F_Trucked[p, s, t] for p in model.s_PP if model.p_PST[p, s])
                for s in model.s_S
            )
            + sum(
                sum(model.v_F_Trucked[p, r, t] for p in model.s_PP if model.p_PRT[p, r])
                for r in model.s_R
            )
            + sum(
                sum(model.v_F_Trucked[p, o, t] for p in model.s_PP if model.p_POT[p, o])
                for o in model.s_O
            )
            + sum(
                sum(model.v_F_Trucked[p, k, t] for p in model.s_CP if model.p_CKT[p, k])
                for k in model.s_K
            )
            + sum(
                sum(model.v_F_Trucked[p, s, t] for p in model.s_CP if model.p_CST[p, s])
                for s in model.s_S
            )
            + sum(
                sum(model.v_F_Trucked[p, r, t] for p in model.s_CP if model.p_CRT[p, r])
                for r in model.s_R
            )
            + sum(
                sum(
                    model.v_F_Trucked[p, p_tilde, t]
                    for p in model.s_CP
                    if model.p_CCT[p, p_tilde]
                )
                for p_tilde in model.s_CP
            )
            + sum(
                sum(model.v_F_Trucked[s, p, t] for s in model.s_S if model.p_SCT[s, p])
                for p in model.s_CP
            )
            + sum(
                sum(model.v_F_Trucked[s, k, t] for s in model.s_S if model.p_SKT[s, k])
                for k in model.s_K
            )
            + sum(
                sum(model.v_F_Trucked[r, k, t] for r in model.s_R if model.p_RKT[r, k])
                for k in model.s_K
            )
            + sum(
                sum(model.v_F_Trucked[f, p, t] for f in model.s_F if model.p_FCT[f, p])
                for p in model.s_CP
            )
            for t in model.s_T
        )

    model.TotalTruckingVolume = Constraint(
        rule=TotalTruckingVolumeRule, doc="Total trucking volume"
    )

    def DisposalExpansionCapExRule(model):
        return model.v_C_DisposalCapEx == sum(
            sum(
                model.vb_y_Disposal[k, i]
                * model.p_kappa_Disposal[k, i]
                * model.p_delta_Disposal[i]
                for i in model.s_I
            )
            for k in model.s_K
        )

    model.DisposalExpansionCapEx = Constraint(
        rule=DisposalExpansionCapExRule,
        doc="Disposal construction or capacity expansion cost",
    )

    # model.DisposalExpansionCapEx.pprint()

    def StorageExpansionCapExRule(model):
        return model.v_C_StorageCapEx == sum(
            sum(
                model.vb_y_Storage[s, c]
                * model.p_kappa_Storage[s, c]
                * model.p_delta_Storage[c]
                for s in model.s_S
            )
            for c in model.s_C
        )

    model.StorageExpansionCapEx = Constraint(
        rule=StorageExpansionCapExRule,
        doc="Storage construction or capacity expansion cost",
    )

    # model.StorageExpansionCapEx.pprint()

    def TreatmentExpansionCapExRule(model):
        return model.v_C_TreatmentCapEx == sum(
            sum(
                model.vb_y_Treatment[r, j]
                * model.p_kappa_Treatment[r, j]
                * model.p_delta_Treatment[j]
                for r in model.s_R
            )
            for j in model.s_J
        )

    model.TreatmentExpansionCapEx = Constraint(
        rule=TreatmentExpansionCapExRule,
        doc="Treatment construction or capacity expansion cost",
    )

    # model.TreatmentExpansionCapEx.pprint()

    def PipelineExpansionCapExDistanceBasedRule(model):
        return model.v_C_PipelineCapEx == (
            sum(
                sum(
                    sum(
                        model.vb_y_Pipeline[p, p_tilde, d]
                        * model.p_kappa_Pipeline
                        * model.p_mu_Pipeline[d]
                        * model.p_lambda_Pipeline[p, p_tilde]
                        for p in model.s_PP
                        if model.p_PCA[p, p_tilde]
                    )
                    for p_tilde in model.s_CP
                )
                for d in model.s_D
            )
            + sum(
                sum(
                    sum(
                        model.vb_y_Pipeline[p, n, d]
                        * model.p_kappa_Pipeline
                        * model.p_mu_Pipeline[d]
                        * model.p_lambda_Pipeline[p, n]
                        for p in model.s_PP
                        if model.p_PNA[p, n]
                    )
                    for n in model.s_N
                )
                for d in model.s_D
            )
            + sum(
                sum(
                    sum(
                        model.vb_y_Pipeline[p, p_tilde, d]
                        * model.p_kappa_Pipeline
                        * model.p_mu_Pipeline[d]
                        * model.p_lambda_Pipeline[p, p_tilde]
                        for p in model.s_PP
                        if model.p_PPA[p, p_tilde]
                    )
                    for p_tilde in model.s_PP
                )
                for d in model.s_D
            )
            + sum(
                sum(
                    sum(
                        model.vb_y_Pipeline[p, n, d]
                        * model.p_kappa_Pipeline
                        * model.p_mu_Pipeline[d]
                        * model.p_lambda_Pipeline[p, n]
                        for p in model.s_CP
                        if model.p_CNA[p, n]
                    )
                    for n in model.s_N
                )
                for d in model.s_D
            )
            + sum(
                sum(
                    sum(
                        model.vb_y_Pipeline[n, n_tilde, d]
                        * model.p_kappa_Pipeline
                        * model.p_mu_Pipeline[d]
                        * model.p_lambda_Pipeline[n, n_tilde]
                        for n in model.s_N
                        if model.p_NNA[n, n_tilde]
                    )
                    for n_tilde in model.s_N
                )
                for d in model.s_D
            )
            + sum(
                sum(
                    sum(
                        model.vb_y_Pipeline[n, p, d]
                        * model.p_kappa_Pipeline
                        * model.p_mu_Pipeline[d]
                        * model.p_lambda_Pipeline[n, p]
                        for n in model.s_N
                        if model.p_NCA[n, p]
                    )
                    for p in model.s_CP
                )
                for d in model.s_D
            )
            + sum(
                sum(
                    sum(
                        model.vb_y_Pipeline[n, k, d]
                        * model.p_kappa_Pipeline
                        * model.p_mu_Pipeline[d]
                        * model.p_lambda_Pipeline[n, k]
                        for n in model.s_N
                        if model.p_NKA[n, k]
                    )
                    for k in model.s_K
                )
                for d in model.s_D
            )
            + sum(
                sum(
                    sum(
                        model.vb_y_Pipeline[n, s, d]
                        * model.p_kappa_Pipeline
                        * model.p_mu_Pipeline[d]
                        * model.p_lambda_Pipeline[n, s]
                        for n in model.s_N
                        if model.p_NSA[n, s]
                    )
                    for s in model.s_S
                )
                for d in model.s_D
            )
            + sum(
                sum(
                    sum(
                        model.vb_y_Pipeline[n, r, d]
                        * model.p_kappa_Pipeline
                        * model.p_mu_Pipeline[d]
                        * model.p_lambda_Pipeline[n, r]
                        for n in model.s_N
                        if model.p_NRA[n, r]
                    )
                    for r in model.s_R
                )
                for d in model.s_D
            )
            + sum(
                sum(
                    sum(
                        model.vb_y_Pipeline[n, o, d]
                        * model.p_kappa_Pipeline
                        * model.p_mu_Pipeline[d]
                        * model.p_lambda_Pipeline[n, o]
                        for n in model.s_N
                        if model.p_NOA[n, o]
                    )
                    for o in model.s_O
                )
                for d in model.s_D
            )
            + sum(
                sum(
                    sum(
                        model.vb_y_Pipeline[f, p, d]
                        * model.p_kappa_Pipeline
                        * model.p_mu_Pipeline[d]
                        * model.p_lambda_Pipeline[f, p]
                        for f in model.s_F
                        if model.p_FCA[f, p]
                    )
                    for p in model.s_CP
                )
                for d in model.s_D
            )
            + sum(
                sum(
                    sum(
                        model.vb_y_Pipeline[r, n, d]
                        * model.p_kappa_Pipeline
                        * model.p_mu_Pipeline[d]
                        * model.p_lambda_Pipeline[r, n]
                        for r in model.s_R
                        if model.p_RNA[r, n]
                    )
                    for n in model.s_N
                )
                for d in model.s_D
            )
            + sum(
                sum(
                    sum(
                        model.vb_y_Pipeline[r, p, d]
                        * model.p_kappa_Pipeline
                        * model.p_mu_Pipeline[d]
                        * model.p_lambda_Pipeline[r, p]
                        for r in model.s_R
                        if model.p_RCA[r, p]
                    )
                    for p in model.s_CP
                )
                for d in model.s_D
            )
            + sum(
                sum(
                    sum(
                        model.vb_y_Pipeline[r, k, d]
                        * model.p_kappa_Pipeline
                        * model.p_mu_Pipeline[d]
                        * model.p_lambda_Pipeline[r, k]
                        for r in model.s_R
                        if model.p_RKA[r, k]
                    )
                    for k in model.s_K
                )
                for d in model.s_D
            )
            + sum(
                sum(
                    sum(
                        model.vb_y_Pipeline[s, n, d]
                        * model.p_kappa_Pipeline
                        * model.p_mu_Pipeline[d]
                        * model.p_lambda_Pipeline[s, n]
                        for s in model.s_S
                        if model.p_SNA[s, n]
                    )
                    for n in model.s_N
                )
                for d in model.s_D
            )
            + sum(
                sum(
                    sum(
                        model.vb_y_Pipeline[s, p, d]
                        * model.p_kappa_Pipeline
                        * model.p_mu_Pipeline[d]
                        * model.p_lambda_Pipeline[s, p]
                        for s in model.s_S
                        if model.p_SCA[s, p]
                    )
                    for p in model.s_CP
                )
                for d in model.s_D
            )
            + sum(
                sum(
                    sum(
                        model.vb_y_Pipeline[s, k, d]
                        * model.p_kappa_Pipeline
                        * model.p_mu_Pipeline[d]
                        * model.p_lambda_Pipeline[s, k]
                        for s in model.s_S
                        if model.p_SKA[s, k]
                    )
                    for k in model.s_K
                )
                for d in model.s_D
            )
            + sum(
                sum(
                    sum(
                        model.vb_y_Pipeline[s, r, d]
                        * model.p_kappa_Pipeline
                        * model.p_mu_Pipeline[d]
                        * model.p_lambda_Pipeline[s, r]
                        for s in model.s_S
                        if model.p_SRA[s, r]
                    )
                    for r in model.s_R
                )
                for d in model.s_D
            )
            + sum(
                sum(
                    sum(
                        model.vb_y_Pipeline[s, o, d]
                        * model.p_kappa_Pipeline
                        * model.p_mu_Pipeline[d]
                        * model.p_lambda_Pipeline[s, o]
                        for s in model.s_S
                        if model.p_SOA[s, o]
                    )
                    for o in model.s_O
                )
                for d in model.s_D
            )
        )

    def PipelineExpansionCapExCapacityBasedRule(model):
        return model.v_C_PipelineCapEx == (
            sum(
                sum(
                    sum(
                        model.vb_y_Pipeline[p, p_tilde, d]
                        * model.p_kappa_Pipeline[p, p_tilde, d]
                        * model.p_delta_Pipeline[d]
                        for p in model.s_PP
                        if model.p_PCA[p, p_tilde]
                    )
                    for p_tilde in model.s_CP
                )
                for d in model.s_D
            )
            + sum(
                sum(
                    sum(
                        model.vb_y_Pipeline[p, n, d]
                        * model.p_kappa_Pipeline[p, n, d]
                        * model.p_delta_Pipeline[d]
                        for p in model.s_PP
                        if model.p_PNA[p, n]
                    )
                    for n in model.s_N
                )
                for d in model.s_D
            )
            + sum(
                sum(
                    sum(
                        model.vb_y_Pipeline[p, p_tilde, d]
                        * model.p_kappa_Pipeline[p, p_tilde, d]
                        * model.p_delta_Pipeline[d]
                        for p in model.s_PP
                        if model.p_PPA[p, p_tilde]
                    )
                    for p_tilde in model.s_PP
                )
                for d in model.s_D
            )
            + sum(
                sum(
                    sum(
                        model.vb_y_Pipeline[p, n, d]
                        * model.p_kappa_Pipeline[p, n, d]
                        * model.p_delta_Pipeline[d]
                        for p in model.s_CP
                        if model.p_CNA[p, n]
                    )
                    for n in model.s_N
                )
                for d in model.s_D
            )
            + sum(
                sum(
                    sum(
                        model.vb_y_Pipeline[n, n_tilde, d]
                        * model.p_kappa_Pipeline[n, n_tilde, d]
                        * model.p_delta_Pipeline[d]
                        for n in model.s_N
                        if model.p_NNA[n, n_tilde]
                    )
                    for n_tilde in model.s_N
                )
                for d in model.s_D
            )
            + sum(
                sum(
                    sum(
                        model.vb_y_Pipeline[n, p, d]
                        * model.p_kappa_Pipeline[n, p, d]
                        * model.p_delta_Pipeline[d]
                        for n in model.s_N
                        if model.p_NCA[n, p]
                    )
                    for p in model.s_CP
                )
                for d in model.s_D
            )
            + sum(
                sum(
                    sum(
                        model.vb_y_Pipeline[n, k, d]
                        * model.p_kappa_Pipeline[n, k, d]
                        * model.p_delta_Pipeline[d]
                        for n in model.s_N
                        if model.p_NKA[n, k]
                    )
                    for k in model.s_K
                )
                for d in model.s_D
            )
            + sum(
                sum(
                    sum(
                        model.vb_y_Pipeline[n, s, d]
                        * model.p_kappa_Pipeline[n, s, d]
                        * model.p_delta_Pipeline[d]
                        for n in model.s_N
                        if model.p_NSA[n, s]
                    )
                    for s in model.s_S
                )
                for d in model.s_D
            )
            + sum(
                sum(
                    sum(
                        model.vb_y_Pipeline[n, r, d]
                        * model.p_kappa_Pipeline[n, r, d]
                        * model.p_delta_Pipeline[d]
                        for n in model.s_N
                        if model.p_NRA[n, r]
                    )
                    for r in model.s_R
                )
                for d in model.s_D
            )
            + sum(
                sum(
                    sum(
                        model.vb_y_Pipeline[n, o, d]
                        * model.p_kappa_Pipeline[n, o, d]
                        * model.p_delta_Pipeline[d]
                        for n in model.s_N
                        if model.p_NOA[n, o]
                    )
                    for o in model.s_O
                )
                for d in model.s_D
            )
            + sum(
                sum(
                    sum(
                        model.vb_y_Pipeline[f, p, d]
                        * model.p_kappa_Pipeline[f, p, d]
                        * model.p_delta_Pipeline[d]
                        for f in model.s_F
                        if model.p_FCA[f, p]
                    )
                    for p in model.s_CP
                )
                for d in model.s_D
            )
            + sum(
                sum(
                    sum(
                        model.vb_y_Pipeline[r, n, d]
                        * model.p_kappa_Pipeline[r, n, d]
                        * model.p_delta_Pipeline[d]
                        for r in model.s_R
                        if model.p_RNA[r, n]
                    )
                    for n in model.s_N
                )
                for d in model.s_D
            )
            + sum(
                sum(
                    sum(
                        model.vb_y_Pipeline[r, p, d]
                        * model.p_kappa_Pipeline[r, p, d]
                        * model.p_delta_Pipeline[d]
                        for r in model.s_R
                        if model.p_RCA[r, p]
                    )
                    for p in model.s_CP
                )
                for d in model.s_D
            )
            + sum(
                sum(
                    sum(
                        model.vb_y_Pipeline[r, k, d]
                        * model.p_kappa_Pipeline[r, k, d]
                        * model.p_delta_Pipeline[d]
                        for r in model.s_R
                        if model.p_RKA[r, k]
                    )
                    for k in model.s_K
                )
                for d in model.s_D
            )
            + sum(
                sum(
                    sum(
                        model.vb_y_Pipeline[s, n, d]
                        * model.p_kappa_Pipeline[s, n, d]
                        * model.p_delta_Pipeline[d]
                        for s in model.s_S
                        if model.p_SNA[s, n]
                    )
                    for n in model.s_N
                )
                for d in model.s_D
            )
            + sum(
                sum(
                    sum(
                        model.vb_y_Pipeline[s, p, d]
                        * model.p_kappa_Pipeline[s, p, d]
                        * model.p_delta_Pipeline[d]
                        for s in model.s_S
                        if model.p_SCA[s, p]
                    )
                    for p in model.s_CP
                )
                for d in model.s_D
            )
            + sum(
                sum(
                    sum(
                        model.vb_y_Pipeline[s, k, d]
                        * model.p_kappa_Pipeline[s, k, d]
                        * model.p_delta_Pipeline[d]
                        for s in model.s_S
                        if model.p_SKA[s, k]
                    )
                    for k in model.s_K
                )
                for d in model.s_D
            )
            + sum(
                sum(
                    sum(
                        model.vb_y_Pipeline[s, r, d]
                        * model.p_kappa_Pipeline[s, r, d]
                        * model.p_delta_Pipeline[d]
                        for s in model.s_S
                        if model.p_SRA[s, r]
                    )
                    for r in model.s_R
                )
                for d in model.s_D
            )
            + sum(
                sum(
                    sum(
                        model.vb_y_Pipeline[s, o, d]
                        * model.p_kappa_Pipeline[s, o, d]
                        * model.p_delta_Pipeline[d]
                        for s in model.s_S
                        if model.p_SOA[s, o]
                    )
                    for o in model.s_O
                )
                for d in model.s_D
            )
        )

    if model.config.pipeline_cost == PipelineCost.distance_based:
        model.PipelineExpansionCapEx = Constraint(
            rule=PipelineExpansionCapExDistanceBasedRule,
            doc="Pipeline construction or capacity expansion cost",
        )
    elif model.config.pipeline_cost == PipelineCost.capacity_based:
        model.PipelineExpansionCapEx = Constraint(
            rule=PipelineExpansionCapExCapacityBasedRule,
            doc="Pipeline construction or capacity expansion cost",
        )

    def SlackCostsRule(model):
        return model.v_C_Slack == (
            sum(
                sum(
                    model.v_S_FracDemand[p, t] * model.p_psi_FracDemand
                    for p in model.s_CP
                )
                for t in model.s_T
            )
            + sum(
                sum(
                    model.v_S_Production[p, t] * model.p_psi_Production
                    for p in model.s_PP
                )
                for t in model.s_T
            )
            + sum(
                sum(model.v_S_Flowback[p, t] * model.p_psi_Flowback for p in model.s_CP)
                for t in model.s_T
            )
            + sum(
                sum(
                    model.v_S_PipelineCapacity[p, p_tilde]
                    * model.p_psi_PipelineCapacity
                    for p in model.s_PP
                    if model.p_PCA[p, p_tilde]
                )
                for p_tilde in model.s_CP
            )
            + sum(
                sum(
                    model.v_S_PipelineCapacity[p, p_tilde]
                    * model.p_psi_PipelineCapacity
                    for p in model.s_CP
                    if model.p_CCA[p, p_tilde]
                )
                for p_tilde in model.s_CP
            )
            + sum(
                sum(
                    model.v_S_PipelineCapacity[p, n] * model.p_psi_PipelineCapacity
                    for p in model.s_PP
                    if model.p_PNA[p, n]
                )
                for n in model.s_N
            )
            + sum(
                sum(
                    model.v_S_PipelineCapacity[p, p_tilde]
                    * model.p_psi_PipelineCapacity
                    for p in model.s_PP
                    if model.p_PPA[p, p_tilde]
                )
                for p_tilde in model.s_PP
            )
            + sum(
                sum(
                    model.v_S_PipelineCapacity[p, n] * model.p_psi_PipelineCapacity
                    for p in model.s_CP
                    if model.p_CNA[p, n]
                )
                for n in model.s_N
            )
            + sum(
                sum(
                    model.v_S_PipelineCapacity[n, n_tilde]
                    * model.p_psi_PipelineCapacity
                    for n in model.s_N
                    if model.p_NNA[n, n_tilde]
                )
                for n_tilde in model.s_N
            )
            + sum(
                sum(
                    model.v_S_PipelineCapacity[n, p] * model.p_psi_PipelineCapacity
                    for n in model.s_N
                    if model.p_NCA[n, p]
                )
                for p in model.s_CP
            )
            + sum(
                sum(
                    model.v_S_PipelineCapacity[n, k] * model.p_psi_PipelineCapacity
                    for n in model.s_N
                    if model.p_NKA[n, k]
                )
                for k in model.s_K
            )
            + sum(
                sum(
                    model.v_S_PipelineCapacity[n, s] * model.p_psi_PipelineCapacity
                    for n in model.s_N
                    if model.p_NSA[n, s]
                )
                for s in model.s_S
            )
            + sum(
                sum(
                    model.v_S_PipelineCapacity[n, r] * model.p_psi_PipelineCapacity
                    for n in model.s_N
                    if model.p_NRA[n, r]
                )
                for r in model.s_R
            )
            + sum(
                sum(
                    model.v_S_PipelineCapacity[n, o] * model.p_psi_PipelineCapacity
                    for n in model.s_N
                    if model.p_NOA[n, o]
                )
                for o in model.s_O
            )
            + sum(
                sum(
                    model.v_S_PipelineCapacity[f, p] * model.p_psi_PipelineCapacity
                    for f in model.s_F
                    if model.p_FCA[f, p]
                )
                for p in model.s_CP
            )
            + sum(
                sum(
                    model.v_S_PipelineCapacity[r, n] * model.p_psi_PipelineCapacity
                    for r in model.s_R
                    if model.p_RNA[r, n]
                )
                for n in model.s_N
            )
            + sum(
                sum(
                    model.v_S_PipelineCapacity[r, p] * model.p_psi_PipelineCapacity
                    for r in model.s_R
                    if model.p_RCA[r, p]
                )
                for p in model.s_CP
            )
            + sum(
                sum(
                    model.v_S_PipelineCapacity[r, k] * model.p_psi_PipelineCapacity
                    for r in model.s_R
                    if model.p_RKA[r, k]
                )
                for k in model.s_K
            )
            + sum(
                sum(
                    model.v_S_PipelineCapacity[s, n] * model.p_psi_PipelineCapacity
                    for s in model.s_S
                    if model.p_SNA[s, n]
                )
                for n in model.s_N
            )
            + sum(
                sum(
                    model.v_S_PipelineCapacity[s, p] * model.p_psi_PipelineCapacity
                    for s in model.s_S
                    if model.p_SCA[s, p]
                )
                for p in model.s_CP
            )
            + sum(
                sum(
                    model.v_S_PipelineCapacity[s, k] * model.p_psi_PipelineCapacity
                    for s in model.s_S
                    if model.p_SKA[s, k]
                )
                for k in model.s_K
            )
            + sum(
                sum(
                    model.v_S_PipelineCapacity[s, r] * model.p_psi_PipelineCapacity
                    for s in model.s_S
                    if model.p_SRA[s, r]
                )
                for r in model.s_R
            )
            + sum(
                sum(
                    model.v_S_PipelineCapacity[s, o] * model.p_psi_PipelineCapacity
                    for s in model.s_S
                    if model.p_SOA[s, o]
                )
                for o in model.s_O
            )
            + sum(
                model.v_S_StorageCapacity[s] * model.p_psi_StorageCapacity
                for s in model.s_S
            )
            + sum(
                model.v_S_DisposalCapacity[k] * model.p_psi_DisposalCapacity
                for k in model.s_K
            )
            + sum(
                model.v_S_TreatmentCapacity[r] * model.p_psi_TreatmentCapacity
                for r in model.s_R
            )
            + sum(
                model.v_S_ReuseCapacity[o] * model.p_psi_ReuseCapacity
                for o in model.s_O
            )
        )

    model.SlackCosts = Constraint(rule=SlackCostsRule, doc="Slack costs")

    # model.SlackCosts.pprint()

    def LogicConstraintDisposalRule(model, k):
        return sum(model.vb_y_Disposal[k, i] for i in model.s_I) == 1

    model.LogicConstraintDisposal = Constraint(
        model.s_K, rule=LogicConstraintDisposalRule, doc="Logic constraint disposal"
    )

    # model.LogicConstraintDisposal.pprint()

    def LogicConstraintStorageRule(model, s):
        return sum(model.vb_y_Storage[s, c] for c in model.s_C) == 1

    model.LogicConstraintStorage = Constraint(
        model.s_S, rule=LogicConstraintStorageRule, doc="Logic constraint storage"
    )

    # model.LogicConstraintStorage.pprint()

    def LogicConstraintTreatmentRule(model, r):
        return sum(model.vb_y_Treatment[r, j] for j in model.s_J) == 1

    model.LogicConstraintTreatment = Constraint(
        model.s_R, rule=LogicConstraintTreatmentRule, doc="Logic constraint treatment"
    )

    # model.LogicConstraintTreatment.pprint()

    def LogicConstraintPipelineRule(model, l, l_tilde):
        if l in model.s_PP and l_tilde in model.s_CP:
            if model.p_PCA[l, l_tilde]:
                return sum(model.vb_y_Pipeline[l, l_tilde, d] for d in model.s_D) == 1
            else:
                return Constraint.Skip
        elif l in model.s_PP and l_tilde in model.s_N:
            if model.p_PNA[l, l_tilde]:
                return sum(model.vb_y_Pipeline[l, l_tilde, d] for d in model.s_D) == 1
            else:
                return Constraint.Skip
        elif l in model.s_PP and l_tilde in model.s_PP:
            if model.p_PPA[l, l_tilde]:
                return sum(model.vb_y_Pipeline[l, l_tilde, d] for d in model.s_D) == 1
            else:
                return Constraint.Skip
        elif l in model.s_CP and l_tilde in model.s_N:
            if model.p_CNA[l, l_tilde]:
                return sum(model.vb_y_Pipeline[l, l_tilde, d] for d in model.s_D) == 1
            else:
                return Constraint.Skip
        elif l in model.s_N and l_tilde in model.s_N:
            if model.p_NNA[l, l_tilde]:
                return sum(model.vb_y_Pipeline[l, l_tilde, d] for d in model.s_D) == 1
            else:
                return Constraint.Skip
        elif l in model.s_N and l_tilde in model.s_CP:
            if model.p_NCA[l, l_tilde]:
                return sum(model.vb_y_Pipeline[l, l_tilde, d] for d in model.s_D) == 1
            else:
                return Constraint.Skip
        elif l in model.s_N and l_tilde in model.s_K:
            if model.p_NKA[l, l_tilde]:
                return sum(model.vb_y_Pipeline[l, l_tilde, d] for d in model.s_D) == 1
            else:
                return Constraint.Skip
        elif l in model.s_N and l_tilde in model.s_S:
            if model.p_NSA[l, l_tilde]:
                return sum(model.vb_y_Pipeline[l, l_tilde, d] for d in model.s_D) == 1
            else:
                return Constraint.Skip
        elif l in model.s_N and l_tilde in model.s_R:
            if model.p_NRA[l, l_tilde]:
                return sum(model.vb_y_Pipeline[l, l_tilde, d] for d in model.s_D) == 1
            else:
                return Constraint.Skip
        elif l in model.s_N and l_tilde in model.s_O:
            if model.p_NOA[l, l_tilde]:
                return sum(model.vb_y_Pipeline[l, l_tilde, d] for d in model.s_D) == 1
            else:
                return Constraint.Skip
        elif l in model.s_F and l_tilde in model.s_CP:
            if model.p_FCA[l, l_tilde]:
                return sum(model.vb_y_Pipeline[l, l_tilde, d] for d in model.s_D) == 1
            else:
                return Constraint.Skip
        elif l in model.s_R and l_tilde in model.s_N:
            if model.p_RNA[l, l_tilde]:
                return sum(model.vb_y_Pipeline[l, l_tilde, d] for d in model.s_D) == 1
            else:
                return Constraint.Skip
        elif l in model.s_R and l_tilde in model.s_CP:
            if model.p_RCA[l, l_tilde]:
                return sum(model.vb_y_Pipeline[l, l_tilde, d] for d in model.s_D) == 1
            else:
                return Constraint.Skip
        elif l in model.s_R and l_tilde in model.s_K:
            if model.p_RKA[l, l_tilde]:
                return sum(model.vb_y_Pipeline[l, l_tilde, d] for d in model.s_D) == 1
            else:
                return Constraint.Skip
        elif l in model.s_S and l_tilde in model.s_N:
            if model.p_SNA[l, l_tilde]:
                return sum(model.vb_y_Pipeline[l, l_tilde, d] for d in model.s_D) == 1
            else:
                return Constraint.Skip
        elif l in model.s_S and l_tilde in model.s_CP:
            if model.p_SCA[l, l_tilde]:
                return sum(model.vb_y_Pipeline[l, l_tilde, d] for d in model.s_D) == 1
            else:
                return Constraint.Skip
        elif l in model.s_S and l_tilde in model.s_K:
            if model.p_SKA[l, l_tilde]:
                return sum(model.vb_y_Pipeline[l, l_tilde, d] for d in model.s_D) == 1
            else:
                return Constraint.Skip
        elif l in model.s_S and l_tilde in model.s_R:
            if model.p_SRA[l, l_tilde]:
                return sum(model.vb_y_Pipeline[l, l_tilde, d] for d in model.s_D) == 1
            else:
                return Constraint.Skip
        elif l in model.s_S and l_tilde in model.s_O:
            if model.p_SOA[l, l_tilde]:
                return sum(model.vb_y_Pipeline[l, l_tilde, d] for d in model.s_D) == 1
            else:
                return Constraint.Skip
        else:
            return Constraint.Skip

    model.LogicConstraintPipeline = Constraint(
        model.s_L,
        model.s_L,
        rule=LogicConstraintPipelineRule,
        doc="Logic constraint pipelines",
    )

    def ReuseDestinationDeliveriesRule(model, p, t):
        return model.v_F_ReuseDestination[p, t] == sum(
            model.v_F_Piped[l, p, t] + model.v_F_Trucked[l, p, t]
            for l in model.s_L
            if (l not in model.s_F)
        )

    model.ReuseDestinationDeliveries = Constraint(
        model.s_CP,
        model.s_T,
        rule=ReuseDestinationDeliveriesRule,
        doc="Reuse destinations volume",
    )

    # model.ReuseDestinationDeliveries.pprint()

    def DisposalDestinationDeliveriesRule(model, k, t):
        return model.v_F_DisposalDestination[k, t] == sum(
            model.v_F_Piped[l, k, t] + model.v_F_Trucked[l, k, t] for l in model.s_L
        )

    model.DisposalDestinationDeliveries = Constraint(
        model.s_K,
        model.s_T,
        rule=DisposalDestinationDeliveriesRule,
        doc="Disposal destinations volume",
    )

    # model.DisposalDestinationDeliveries.pprint()

    # model.LogicConstraintPipeline['N17','CP03'].pprint()

    ## Fixing Decision Variables ##

    # model.vb_y_Disposal['K02','I1'].fix(1)

    # model.v_S_ReuseCapacity['O1'].fix(0)

    # model.v_S_TreatmentCapacity['R01'].fix(0)

    # model.v_F_Piped['R01','CP01','T07'].fix(500)

    # model.vb_y_Pipeline['N24','N25','D0'].fix(1)
    # model.vb_y_Pipeline['N25','N24','D0'].fix(1)

    # model.v_S_FracDemand.fix(0)
    # model.v_S_Production.fix(0)
    # model.v_S_Flowback.fix(0)
    # model.v_S_PipelineCapacity.fix(0)
    # model.v_S_StorageCapacity.fix(0)
    # model.v_S_DisposalCapacity.fix(0)
    # model.v_S_TreatmentCapacity.fix(0)
    # model.v_S_ReuseCapacity.fix(0)

    ## Define Objective and Solve Statement ##

    model.objective = Objective(
        expr=model.v_Z, sense=minimize, doc="Objective function"
    )

    return model


<<<<<<< HEAD
def scale_model(model, scaling_factor=None):

    if scaling_factor is None:
        scaling_factor = 1000000

    model.scaling_factor = Suffix(direction=Suffix.EXPORT)

    # Scaling variables
    model.scaling_factor[model.v_Z] = 1 / scaling_factor
    model.scaling_factor[model.v_C_Disposal] = 1 / scaling_factor
    model.scaling_factor[model.v_C_DisposalCapEx] = 1 / scaling_factor
    model.scaling_factor[model.v_C_Piped] = 1 / scaling_factor
    model.scaling_factor[model.v_C_PipelineCapEx] = 1 / scaling_factor
    model.scaling_factor[model.v_C_Reuse] = 1 / scaling_factor
    model.scaling_factor[model.v_C_Slack] = 1 / (scaling_factor * 1000)
    model.scaling_factor[model.v_C_Sourced] = 1 / scaling_factor
    model.scaling_factor[model.v_C_Storage] = 1 / scaling_factor
    model.scaling_factor[model.v_C_StorageCapEx] = 1 / scaling_factor
    model.scaling_factor[model.v_C_TotalDisposal] = 1 / scaling_factor
    model.scaling_factor[model.v_C_TotalPiping] = 1 / scaling_factor
    model.scaling_factor[model.v_C_TotalStorage] = 1 / scaling_factor
    model.scaling_factor[model.v_C_TotalReuse] = 1 / scaling_factor
    model.scaling_factor[model.v_C_TotalSourced] = 1 / scaling_factor
    model.scaling_factor[model.v_C_TotalTreatment] = 1 / scaling_factor
    model.scaling_factor[model.v_C_TotalTrucking] = 1 / scaling_factor
    model.scaling_factor[model.v_C_Treatment] = 1 / scaling_factor
    model.scaling_factor[model.v_C_TreatmentCapEx] = 1 / scaling_factor
    model.scaling_factor[model.v_C_Trucked] = 1 / scaling_factor
    model.scaling_factor[model.v_D_Capacity] = 1 / scaling_factor
    model.scaling_factor[model.v_F_Capacity] = 1 / scaling_factor
    model.scaling_factor[model.v_F_DisposalDestination] = 1 / scaling_factor
    model.scaling_factor[model.v_F_PadStorageIn] = 1 / scaling_factor
    model.scaling_factor[model.v_F_PadStorageOut] = 1 / scaling_factor
    model.scaling_factor[model.v_F_Piped] = 1 / scaling_factor
    model.scaling_factor[model.v_F_ReuseDestination] = 1 / scaling_factor
    model.scaling_factor[model.v_F_Sourced] = 1 / scaling_factor
    model.scaling_factor[model.v_F_TotalDisposed] = 1 / scaling_factor
    model.scaling_factor[model.v_F_TotalReused] = 1 / scaling_factor
    model.scaling_factor[model.v_F_TotalSourced] = 1 / scaling_factor
    model.scaling_factor[model.v_F_TotalTrucked] = 1 / scaling_factor
    model.scaling_factor[model.v_F_Trucked] = 1 / scaling_factor
    model.scaling_factor[model.v_L_PadStorage] = 1 / scaling_factor
    model.scaling_factor[model.v_L_Storage] = 1 / scaling_factor
    model.scaling_factor[model.v_R_Storage] = 1 / scaling_factor
    model.scaling_factor[model.v_R_TotalStorage] = 1 / scaling_factor
    model.scaling_factor[model.v_S_DisposalCapacity] = 1 / scaling_factor
    model.scaling_factor[model.v_S_Flowback] = 1 / scaling_factor
    model.scaling_factor[model.v_S_FracDemand] = 1 / scaling_factor
    model.scaling_factor[model.v_S_PipelineCapacity] = 1 / scaling_factor
    model.scaling_factor[model.v_S_Production] = 1 / scaling_factor
    model.scaling_factor[model.v_S_ReuseCapacity] = 1 / scaling_factor
    model.scaling_factor[model.v_S_TreatmentCapacity] = 1 / scaling_factor
    model.scaling_factor[model.v_S_StorageCapacity] = 1 / scaling_factor
    model.scaling_factor[model.v_T_Capacity] = 1 / scaling_factor
    model.scaling_factor[model.v_X_Capacity] = 1 / scaling_factor

    # Scaling constraints
    model.scaling_factor[model.CostObjectiveFunction] = 1 / scaling_factor
    model.scaling_factor[model.BeneficialReuseCapacity] = 1 / scaling_factor
    model.scaling_factor[
        model.BidirectionalFlow1
    ] = 1  # This constraints contains only binary variables
    model.scaling_factor[model.BidirectionalFlow2] = 1 / scaling_factor
    model.scaling_factor[model.CompletionsPadDemandBalance] = 1 / scaling_factor
    model.scaling_factor[model.CompletionsPadStorageBalance] = 1 / scaling_factor
    model.scaling_factor[model.CompletionsPadStorageCapacity] = 1 / scaling_factor
    model.scaling_factor[model.CompletionsPadSupplyBalance] = 1 / scaling_factor
    model.scaling_factor[model.CompletionsPadTruckOffloadingCapacity] = (
        1 / scaling_factor
    )
    model.scaling_factor[model.CompletionsReuseCost] = 1 / scaling_factor
    model.scaling_factor[model.DisposalCapacity] = 1 / scaling_factor
    model.scaling_factor[model.DisposalCapacityExpansion] = 1 / scaling_factor
    model.scaling_factor[model.DisposalCost] = 1 / scaling_factor
    model.scaling_factor[model.DisposalDestinationDeliveries] = 1 / scaling_factor
    model.scaling_factor[model.DisposalExpansionCapEx] = 1 / scaling_factor
    model.scaling_factor[model.FreshwaterSourcingCapacity] = 1 / scaling_factor
    model.scaling_factor[model.FreshSourcingCost] = 1 / scaling_factor
    # This constraint contains only binary variables
    model.scaling_factor[model.LogicConstraintDisposal] = 1
    # This constraint contains only binary variables
    model.scaling_factor[model.LogicConstraintPipeline] = 1
    # This constraint contains only binary variables
    model.scaling_factor[model.LogicConstraintStorage] = 1
    # This constraint contains only binary variables
    model.scaling_factor[model.LogicConstraintTreatment] = 1
    model.scaling_factor[model.NetworkBalance] = 1 / scaling_factor
    model.scaling_factor[model.PipelineCapacity] = 1 / scaling_factor
    model.scaling_factor[model.PipelineCapacityExpansion] = 1 / scaling_factor
    model.scaling_factor[model.PipelineExpansionCapEx] = 1 / scaling_factor
    model.scaling_factor[model.PipingCost] = 1 / scaling_factor
    model.scaling_factor[model.ProductionPadSupplyBalance] = 1 / scaling_factor
    model.scaling_factor[model.ReuseDestinationDeliveries] = 1 / scaling_factor
    model.scaling_factor[model.SlackCosts] = 1 / (scaling_factor ** 2)
    model.scaling_factor[model.StorageCapacity] = 1 / scaling_factor
    model.scaling_factor[model.StorageCapacityExpansion] = 1 / scaling_factor
    model.scaling_factor[model.StorageDepositCost] = 1 / scaling_factor
    model.scaling_factor[model.StorageExpansionCapEx] = 1 / scaling_factor
    model.scaling_factor[model.StorageSiteBalance] = 1 / scaling_factor
    model.scaling_factor[model.StorageSiteProcessingCapacity] = 1 / scaling_factor
    model.scaling_factor[model.StorageSiteTruckOffloadingCapacity] = 1 / scaling_factor
    model.scaling_factor[model.StorageWithdrawalCredit] = 1 / scaling_factor
    model.scaling_factor[model.TerminalCompletionsPadStorageLevel] = 1 / scaling_factor
    model.scaling_factor[model.TerminalStorageLevel] = 1 / scaling_factor
    model.scaling_factor[model.TotalCompletionsReuseCost] = 1 / scaling_factor
    model.scaling_factor[model.TotalDisposalCost] = 1 / scaling_factor
    model.scaling_factor[model.TotalDisposalVolume] = 1 / scaling_factor
    model.scaling_factor[model.TotalFreshSourcingCost] = 1 / scaling_factor
    model.scaling_factor[model.TotalFreshSourcingVolume] = 1 / scaling_factor
    model.scaling_factor[model.TotalPipingCost] = 1 / scaling_factor
    model.scaling_factor[model.TotalReuseVolume] = 1 / scaling_factor
    model.scaling_factor[model.TotalStorageCost] = 1 / scaling_factor
    model.scaling_factor[model.TotalStorageWithdrawalCredit] = 1 / scaling_factor
    model.scaling_factor[model.TotalTreatmentCost] = 1 / scaling_factor
    model.scaling_factor[model.TotalTruckingCost] = 1 / scaling_factor
    model.scaling_factor[model.TotalTruckingVolume] = 1 / scaling_factor
    model.scaling_factor[model.TreatmentBalance] = 1 / scaling_factor
    model.scaling_factor[model.TreatmentCapacity] = 1 / scaling_factor
    model.scaling_factor[model.TreatmentCapacityExpansion] = 1 / scaling_factor
    model.scaling_factor[model.TreatmentCost] = 1 / scaling_factor
    model.scaling_factor[model.TruckingCost] = 1 / (scaling_factor * 100)
    model.scaling_factor[model.TreatmentExpansionCapEx] = 1 / scaling_factor

    scaled_model = TransformationFactory("core.scale_model").create_using(model)

    return scaled_model


def _preprocess_data(_df_parameters):
=======
def _preprocess_data(model, _df_parameters):
>>>>>>> 1f2d9c2d
    """
    This module pre-processess data to fit the optimization format.
    In this module the following data is preprocessed:
    - Pipeline Diameters [inch] are converted to flow rate [bbl/week]
    - Pipeline Expension Cost is converted to [$/bbl]
    parameter_list = [list of tabs that contain parameters]
    """
    if model.config.pipeline_capacity == PipelineCapacity.calculated:
        # Pipeline Capacity
        # Pipeline diameter is converted to pipeline capacity (bbl/week) using
        # Hazen-Williams equation.
        # (https://en.wikipedia.org/wiki/Hazen%E2%80%93Williams_equation)
        # Required inputs are:
        # - pipeline diameter [inch]
        # - pipe roughness []
        # - max head loss

        # retrieve roughness and max head loss
        roughness = _df_parameters["Hydraulics"]["roughness"]
        max_head_loss = _df_parameters["Hydraulics"]["max_head_loss"]

        _df_parameters["PipelineCapacityIncrements"] = {}
        for key in _df_parameters["PipelineDiameterValues"]:
            diameter = _df_parameters["PipelineDiameterValues"][key]
            flow_rate = (
                (1 / 10.67) ** (1 / 1.852)
                * roughness
                * (max_head_loss ** 0.54)
                * (diameter * 0.0254) ** 2.63
            )

            # convert to bbl/week:
            flow_rate *= 6.28981 * (3600 * 24 * 7)

            # add to parameter df.
            _df_parameters["PipelineCapacityIncrements"][key] = flow_rate

    # Annualization rate
    # The annualization rate is used using a discount rate and the lifetime
    # expectancy of assets. It's calculated using the formula as described
    # on the following website:
    # http://www.energycommunity.org/webhelppro/Expressions/AnnualizedCost.htm

    discount_rate = _df_parameters["Economics"]["discount_rate"]
    life = _df_parameters["Economics"]["CAPEX_lifetime"]

    if life == 0:
        _df_parameters["AnnualizationRate"] = 1
    elif discount_rate == 0:
        _df_parameters["AnnualizationRate"] = 1 / life
    else:
        _df_parameters["AnnualizationRate"] = discount_rate / (
            1 - (1 + discount_rate) ** -life
        )

    return _df_parameters


if __name__ == "__main__":
    # This emulates what the pyomo command-line tools does
    # Tabs in the input Excel spreadsheet
    set_list = [
        "ProductionPads",
        "ProductionTanks",
        "CompletionsPads",
        "SWDSites",
        "FreshwaterSources",
        "StorageSites",
        "TreatmentSites",
        "ReuseOptions",
        "NetworkNodes",
        "PipelineDiameters",
        "StorageCapacities",
        "InjectionCapacities",
        "TreatmentCapacities",
    ]
    parameter_list = [
        "PNA",
        "CNA",
        "CCA",
        "NNA",
        "NCA",
        "NKA",
        "NRA",
        "NSA",
        "FCA",
        "RCA",
        "RNA",
        "SNA",
        "PCT",
        "PKT",
        "FCT",
        "CST",
        "CCT",
        "CKT",
        "TruckingTime",
        "CompletionsDemand",
        "PadRates",
        "FlowbackRates",
        "InitialPipelineCapacity",
        "InitialDisposalCapacity",
        "InitialTreatmentCapacity",
        "FreshwaterSourcingAvailability",
        "PadOffloadingCapacity",
        "CompletionsPadStorage",
        "DisposalOperationalCost",
        "TreatmentOperationalCost",
        "ReuseOperationalCost",
        "PipelineOperationalCost",
        "FreshSourcingCost",
        "TruckingHourlyCost",
        "PipelineDiameterValues",
        "DisposalCapacityIncrements",
        "InitialStorageCapacity",
        "StorageCapacityIncrements",
        "TreatmentCapacityIncrements",
        "TreatmentEfficiency",
        "DisposalExpansionCost",
        "StorageExpansionCost",
        "TreatmentExpansionCost",
        "PipelineCapexDistanceBased",
        "PipelineCapexCapacityBased",
        "PipelineCapacityIncrements",
        "PipelineExpansionDistance",
        "Hydraulics",
    ]

    with resources.path(
        "pareto.case_studies",
        "input_data_generic_strategic_case_study_LAYFLAT_FULL.xlsx",
    ) as fpath:
        [df_sets, df_parameters] = get_data(fpath, set_list, parameter_list)

    strategic_model = create_model(df_sets, df_parameters)

    # import pyomo solver
    opt = get_solver("gurobi")
    # solve mathematical model
    results = opt.solve(strategic_model, tee=True)
    results.write()
    print("\nDisplaying Solution\n" + "-" * 60)
    # pyomo_postprocess(None, model, results)<|MERGE_RESOLUTION|>--- conflicted
+++ resolved
@@ -4408,7 +4408,6 @@
     return model
 
 
-<<<<<<< HEAD
 def scale_model(model, scaling_factor=None):
 
     if scaling_factor is None:
@@ -4466,7 +4465,11 @@
     model.scaling_factor[model.v_X_Capacity] = 1 / scaling_factor
 
     # Scaling constraints
-    model.scaling_factor[model.CostObjectiveFunction] = 1 / scaling_factor
+    if model.config.objective == Objectives.cost:
+        model.scaling_factor[model.CostObjectiveFunction] = 1 / scaling_factor
+    elif model.config.objective == Objectives.reuse:
+        model.scaling_factor[model.ReuseObjectiveFunction] = 1 / scaling_factor
+
     model.scaling_factor[model.BeneficialReuseCapacity] = 1 / scaling_factor
     model.scaling_factor[
         model.BidirectionalFlow1
@@ -4537,10 +4540,7 @@
     return scaled_model
 
 
-def _preprocess_data(_df_parameters):
-=======
 def _preprocess_data(model, _df_parameters):
->>>>>>> 1f2d9c2d
     """
     This module pre-processess data to fit the optimization format.
     In this module the following data is preprocessed:
